--- conflicted
+++ resolved
@@ -13,10 +13,6 @@
 cimport cython
 
 from cupy.cuda cimport driver
-<<<<<<< HEAD
-
-=======
->>>>>>> f987f8f8
 
 cdef class PointerAttributes:
 
@@ -57,10 +53,7 @@
 
     # Initialization
     int cudaDriverGetVersion(int* driverVersion) nogil
-<<<<<<< HEAD
-=======
     int cudaRuntimeGetVersion(int* runtimeVersion) nogil
->>>>>>> f987f8f8
 
     # Device operations
     int cudaGetDevice(int* device) nogil
