--- conflicted
+++ resolved
@@ -105,7 +105,16 @@
     return cupy.convolve(a1, a2)
 
 
-<<<<<<< HEAD
+def _polypow(x, n):
+    if n == 0:
+        return 1
+    if n == 1:
+        return x
+    if n % 2 == 0:
+        return _polypow(cupy.convolve(x, x), n // 2)
+    return cupy.convolve(x, _polypow(cupy.convolve(x, x), (n - 1) // 2))
+
+
 def _polyfit_typecast(x):
     if x.dtype.kind == 'c':
         return x.astype(numpy.complex128, copy=False)
@@ -219,16 +228,6 @@
         return c, base * factor
 
     return c
-=======
-def _polypow(x, n):
-    if n == 0:
-        return 1
-    if n == 1:
-        return x
-    if n % 2 == 0:
-        return _polypow(cupy.convolve(x, x), n // 2)
-    return cupy.convolve(x, _polypow(cupy.convolve(x, x), (n - 1) // 2))
->>>>>>> 17138232
 
 
 def polyval(p, x):
