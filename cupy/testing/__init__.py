--- conflicted
+++ resolved
@@ -1,4 +1,3 @@
-<<<<<<< HEAD
 from cupy.testing._array import assert_allclose  # NOQA
 from cupy.testing._array import assert_array_almost_equal  # NOQA
 from cupy.testing._array import assert_array_almost_equal_nulp  # NOQA
@@ -42,6 +41,7 @@
 from cupy.testing._helper import shaped_arange  # NOQA
 from cupy.testing._helper import shaped_sparse_random  # NOQA
 from cupy.testing._helper import shaped_random  # NOQA
+from cupy.testing._helper import generate_matrix  # NOQA
 from cupy.testing._helper import shaped_reverse_arange  # NOQA
 from cupy.testing._helper import with_requires  # NOQA
 from cupy.testing._parameterized import from_pytest_parameterize  # NOQA
@@ -50,65 +50,4 @@
 from cupy.testing._parameterized import product  # NOQA
 from cupy.testing._parameterized import product_dict  # NOQA
 from cupy.testing._random import fix_random  # NOQA
-from cupy.testing._random import generate_seed  # NOQA
-=======
-from cupy.testing import array  # NOQA
-from cupy.testing import attr  # NOQA
-from cupy.testing import helper  # NOQA
-from cupy.testing import parameterized  # NOQA
-from cupy.testing import random  # NOQA
-
-from cupy.testing.array import assert_allclose  # NOQA
-from cupy.testing.array import assert_array_almost_equal  # NOQA
-from cupy.testing.array import assert_array_almost_equal_nulp  # NOQA
-from cupy.testing.array import assert_array_equal  # NOQA
-from cupy.testing.array import assert_array_less  # NOQA
-from cupy.testing.array import assert_array_list_equal  # NOQA
-from cupy.testing.array import assert_array_max_ulp  # NOQA
-from cupy.testing.attr import gpu  # NOQA
-from cupy.testing.attr import multi_gpu  # NOQA
-from cupy.testing.attr import slow  # NOQA
-from cupy.testing.helper import assert_warns  # NOQA
-from cupy.testing.helper import for_all_dtypes  # NOQA
-from cupy.testing.helper import for_all_dtypes_combination  # NOQA
-from cupy.testing.helper import for_CF_orders  # NOQA
-from cupy.testing.helper import for_complex_dtypes  # NOQA
-from cupy.testing.helper import for_contiguous_axes  # NOQA
-from cupy.testing.helper import for_dtypes  # NOQA
-from cupy.testing.helper import for_dtypes_combination  # NOQA
-from cupy.testing.helper import for_float_dtypes  # NOQA
-from cupy.testing.helper import for_int_dtypes  # NOQA
-from cupy.testing.helper import for_int_dtypes_combination  # NOQA
-from cupy.testing.helper import for_orders  # NOQA
-from cupy.testing.helper import for_signed_dtypes  # NOQA
-from cupy.testing.helper import for_signed_dtypes_combination  # NOQA
-from cupy.testing.helper import for_unsigned_dtypes  # NOQA
-from cupy.testing.helper import for_unsigned_dtypes_combination  # NOQA
-from cupy.testing.helper import numpy_cupy_allclose  # NOQA
-from cupy.testing.helper import numpy_cupy_array_almost_equal  # NOQA
-from cupy.testing.helper import numpy_cupy_array_almost_equal_nulp  # NOQA
-from cupy.testing.helper import numpy_cupy_array_equal  # NOQA
-from cupy.testing.helper import numpy_cupy_array_less  # NOQA
-from cupy.testing.helper import numpy_cupy_array_list_equal  # NOQA
-from cupy.testing.helper import numpy_cupy_array_max_ulp  # NOQA
-from cupy.testing.helper import numpy_cupy_equal  # NOQA
-from cupy.testing.helper import numpy_cupy_raises  # NOQA
-from cupy.testing.helper import numpy_satisfies  # NOQA
-from cupy.testing.helper import NumpyAliasBasicTestBase  # NOQA
-from cupy.testing.helper import NumpyAliasValuesTestBase  # NOQA
-from cupy.testing.helper import NumpyError  # NOQA
-from cupy.testing.helper import AssertFunctionIsCalled  # NOQA
-from cupy.testing.helper import shaped_arange  # NOQA
-from cupy.testing.helper import shaped_sparse_random  # NOQA
-from cupy.testing.helper import shaped_random  # NOQA
-from cupy.testing.helper import generate_matrix  # NOQA
-from cupy.testing.helper import shaped_reverse_arange  # NOQA
-from cupy.testing.helper import with_requires  # NOQA
-from cupy.testing.parameterized import from_pytest_parameterize  # NOQA
-from cupy.testing.parameterized import parameterize  # NOQA
-from cupy.testing.parameterized import parameterize_pytest  # NOQA
-from cupy.testing.parameterized import product  # NOQA
-from cupy.testing.parameterized import product_dict  # NOQA
-from cupy.testing.random import fix_random  # NOQA
-from cupy.testing.random import generate_seed  # NOQA
->>>>>>> 17ab357a
+from cupy.testing._random import generate_seed  # NOQA