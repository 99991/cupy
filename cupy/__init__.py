--- conflicted
+++ resolved
@@ -1,8 +1,5 @@
-<<<<<<< HEAD
 from __future__ import division
 import pkg_resources
-=======
->>>>>>> e397f78d
 import sys
 
 import numpy
@@ -20,69 +17,9 @@
     raise six.reraise(RuntimeError, RuntimeError(msg), sys.exc_info()[2])
 
 
-<<<<<<< HEAD
-from cupy import binary
-from cupy import creation
-from cupy import indexing
-from cupy import io
-from cupy import linalg
-from cupy import logic
-from cupy import manipulation
-from cupy import math
-import cupy.random
-from cupy import sorting
-from cupy import statistics
-from cupy import testing  # NOQA
-from cupy import util
-
 __version__ = pkg_resources.get_distribution('cupy').version
 
-random = cupy.random
-
-ndarray = core.ndarray
-
-# dtype short cut
-number = numpy.number
-integer = numpy.integer
-signedinteger = numpy.signedinteger
-unsignedinteger = numpy.unsignedinteger
-inexact = numpy.inexact
-floating = numpy.floating
-
-bool_ = numpy.bool_
-byte = numpy.byte
-short = numpy.short
-intc = numpy.intc
-int_ = numpy.int_
-longlong = numpy.longlong
-ubyte = numpy.ubyte
-ushort = numpy.ushort
-uintc = numpy.uintc
-uint = numpy.uint
-ulonglong = numpy.ulonglong
-
-half = numpy.half
-single = numpy.single
-float_ = numpy.float_
-longfloat = numpy.longfloat
-
-int8 = numpy.int8
-int16 = numpy.int16
-int32 = numpy.int32
-int64 = numpy.int64
-uint8 = numpy.uint8
-uint16 = numpy.uint16
-uint32 = numpy.uint32
-uint64 = numpy.uint64
-
-float16 = numpy.float16
-float32 = numpy.float32
-float64 = numpy.float64
-
-ufunc = core.ufunc
-
-newaxis = numpy.newaxis  # == None
-=======
+
 from cupy import binary  # NOQA
 from cupy import creation  # NOQA
 from cupy import indexing  # NOQA
@@ -169,7 +106,6 @@
 from cupy.core import ufunc  # NOQA
 
 from numpy import newaxis  # == None  # NOQA
->>>>>>> e397f78d
 
 # =============================================================================
 # Routines
