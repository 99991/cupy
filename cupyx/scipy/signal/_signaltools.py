--- conflicted
+++ resolved
@@ -864,7 +864,6 @@
     return zi
 
 
-<<<<<<< HEAD
 def detrend(data, axis=-1, type='linear', bp=0, overwrite_data=False):
     """
     Remove linear trend along axis from data.
@@ -944,7 +943,8 @@
         newdata = newdata.reshape(newdata_shape)
         ret = cupy.moveaxis(newdata, 0, axis)
         return ret
-=======
+
+
 def _filtfilt_gust(b, a, x, axis=-1, irlen=None):
     """Forward-backward IIR filter that uses Gustafsson's method.
 
@@ -1284,7 +1284,6 @@
         y = axis_slice(y, start=edge, stop=-edge, axis=axis)
 
     return y
->>>>>>> c5a81b9a
 
 
 def deconvolve(signal, divisor):
