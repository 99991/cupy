import warnings

import numpy

import cupy
<<<<<<< HEAD
from cupy import _util
=======
from cupy import core
from cupy import util
>>>>>>> 7d72ed7b


def label(input, structure=None, output=None):
    """Labels features in an array.

    Args:
        input (cupy.ndarray): The input array.
        structure (array_like or None): A structuring element that defines
            feature connections. ```structure``` must be centersymmetric. If
            None, structure is automatically generated with a squared
            connectivity equal to one.
        output (cupy.ndarray, dtype or None): The array in which to place the
            output.
    Returns:
        label (cupy.ndarray): An integer array where each unique feature in
        ```input``` has a unique label in the array.

        num_features (int): Number of features found.

    .. warning::

        This function may synchronize the device.

    .. seealso:: :func:`scipy.ndimage.label`
    """
    if not isinstance(input, cupy.ndarray):
        raise TypeError('input must be cupy.ndarray')
    if input.dtype.char in 'FD':
        raise TypeError('Complex type not supported')
    if structure is None:
        structure = _generate_binary_structure(input.ndim, 1)
    elif isinstance(structure, cupy.ndarray):
        structure = cupy.asnumpy(structure)
    structure = numpy.array(structure, dtype=bool)
    if structure.ndim != input.ndim:
        raise RuntimeError('structure and input must have equal rank')
    for i in structure.shape:
        if i != 3:
            raise ValueError('structure dimensions must be equal to 3')

    if isinstance(output, cupy.ndarray):
        if output.shape != input.shape:
            raise ValueError("output shape not correct")
        caller_provided_output = True
    else:
        caller_provided_output = False
        if output is None:
            output = cupy.empty(input.shape, numpy.int32)
        else:
            output = cupy.empty(input.shape, output)

    if input.size == 0:
        # empty
        maxlabel = 0
    elif input.ndim == 0:
        # 0-dim array
        maxlabel = 0 if input.item() == 0 else 1
        output[...] = maxlabel
    else:
        if output.dtype != numpy.int32:
            y = cupy.empty(input.shape, numpy.int32)
        else:
            y = output
        maxlabel = _label(input, structure, y)
        if output.dtype != numpy.int32:
            output[...] = y[...]

    if caller_provided_output:
        return maxlabel
    else:
        return output, maxlabel


def _generate_binary_structure(rank, connectivity):
    if connectivity < 1:
        connectivity = 1
    if rank < 1:
        return numpy.array(True, dtype=bool)
    output = numpy.fabs(numpy.indices([3] * rank) - 1)
    output = numpy.add.reduce(output, 0)
    return output <= connectivity


def _label(x, structure, y):
    elems = numpy.where(structure != 0)
    vecs = [elems[dm] - 1 for dm in range(x.ndim)]
    offset = vecs[0]
    for dm in range(1, x.ndim):
        offset = offset * 3 + vecs[dm]
    indxs = numpy.where(offset < 0)[0]
    dirs = [[vecs[dm][dr] for dm in range(x.ndim)] for dr in indxs]
    dirs = cupy.array(dirs, dtype=numpy.int32)
    ndirs = indxs.shape[0]
    y_shape = cupy.array(y.shape, dtype=numpy.int32)
    count = cupy.zeros(2, dtype=numpy.int32)
    _kernel_init()(x, y)
    _kernel_connect()(y_shape, dirs, ndirs, x.ndim, y, size=y.size)
    _kernel_count()(y, count, size=y.size)
    maxlabel = int(count[0])
    labels = cupy.empty(maxlabel, dtype=numpy.int32)
    _kernel_labels()(y, count, labels, size=y.size)
    _kernel_finalize()(maxlabel, cupy.sort(labels), y, size=y.size)
    return maxlabel


def _kernel_init():
    return core.ElementwiseKernel(
        'X x', 'Y y', 'if (x == 0) { y = -1; } else { y = i; }',
        'cupyx_nd_label_init')


def _kernel_connect():
    return core.ElementwiseKernel(
        'raw int32 shape, raw int32 dirs, int32 ndirs, int32 ndim',
        'raw Y y',
        '''
        if (y[i] < 0) continue;
        for (int dr = 0; dr < ndirs; dr++) {
            int j = i;
            int rest = j;
            int stride = 1;
            int k = 0;
            for (int dm = ndim-1; dm >= 0; dm--) {
                int pos = rest % shape[dm] + dirs[dm + dr * ndim];
                if (pos < 0 || pos >= shape[dm]) {
                    k = -1;
                    break;
                }
                k += pos * stride;
                rest /= shape[dm];
                stride *= shape[dm];
            }
            if (k < 0) continue;
            if (y[k] < 0) continue;
            while (1) {
                while (j != y[j]) { j = y[j]; }
                while (k != y[k]) { k = y[k]; }
                if (j == k) break;
                if (j < k) {
                    int old = atomicCAS( &y[k], k, j );
                    if (old == k) break;
                    k = old;
                }
                else {
                    int old = atomicCAS( &y[j], j, k );
                    if (old == j) break;
                    j = old;
                }
            }
        }
        ''',
        'cupyx_nd_label_connect')


def _kernel_count():
    return core.ElementwiseKernel(
        '', 'raw Y y, raw int32 count',
        '''
        if (y[i] < 0) continue;
        int j = i;
        while (j != y[j]) { j = y[j]; }
        if (j != i) y[i] = j;
        else atomicAdd(&count[0], 1);
        ''',
        'cupyx_nd_label_count')


def _kernel_labels():
    return core.ElementwiseKernel(
        '', 'raw Y y, raw int32 count, raw int32 labels',
        '''
        if (y[i] != i) continue;
        int j = atomicAdd(&count[1], 1);
        labels[j] = i;
        ''',
        'cupyx_nd_label_labels')


def _kernel_finalize():
    return core.ElementwiseKernel(
        'int32 maxlabel', 'raw int32 labels, raw Y y',
        '''
        if (y[i] < 0) {
            y[i] = 0;
            continue;
        }
        int yi = y[i];
        int j_min = 0;
        int j_max = maxlabel - 1;
        int j = (j_min + j_max) / 2;
        while (j_min < j_max) {
            if (yi == labels[j]) break;
            if (yi < labels[j]) j_max = j - 1;
            else j_min = j + 1;
            j = (j_min + j_max) / 2;
        }
        y[i] = j + 1;
        ''',
        'cupyx_nd_label_finalize')


_ndimage_variance_kernel = core.ElementwiseKernel(
    'T input, R labels, raw X index, uint64 size, raw float64 mean',
    'raw float64 out',
    """
    for (ptrdiff_t j = 0; j < size; j++) {
      if (labels == index[j]) {
        atomicAdd(&out[j], (input - mean[j]) * (input - mean[j]));
        break;
      }
    }
    """)


_ndimage_sum_kernel = core.ElementwiseKernel(
    'T input, R labels, raw X index, uint64 size',
    'raw float64 out',
    """
    for (ptrdiff_t j = 0; j < size; j++) {
      if (labels == index[j]) {
        atomicAdd(&out[j], input);
        break;
      }
    }
    """)


def _ndimage_sum_kernel_2(input, labels, index, sum_val, batch_size=4):
    for i in range(0, index.size, batch_size):
        matched = labels == index[i:i + batch_size].reshape(
            (-1,) + (1,) * input.ndim)
        sum_axes = tuple(range(1, 1 + input.ndim))
        sum_val[i:i + batch_size] = cupy.where(matched, input, 0).sum(
            axis=sum_axes)
    return sum_val


_ndimage_mean_kernel = core.ElementwiseKernel(
    'T input, R labels, raw X index, uint64 size',
    'raw float64 out, raw uint64 count',
    """
    for (ptrdiff_t j = 0; j < size; j++) {
      if (labels == index[j]) {
        atomicAdd(&out[j], input);
        atomicAdd(&count[j], 1);
        break;
      }
    }
    """)


def _ndimage_mean_kernel_2(input, labels, index, batch_size=4,
                           return_count=False):
    sum_val = cupy.empty_like(index, dtype=cupy.float64)
    count = cupy.empty_like(index, dtype=cupy.uint64)
    for i in range(0, index.size, batch_size):
        matched = labels == index[i:i + batch_size].reshape(
            (-1,) + (1,) * input.ndim)
        mean_axes = tuple(range(1, 1 + input.ndim))
        count[i:i + batch_size] = matched.sum(axis=mean_axes)
        sum_val[i:i + batch_size] = cupy.where(matched, input, 0).sum(
            axis=mean_axes)
    if return_count:
        return sum_val / count, count
    return sum_val / count


def _mean_driver(input, labels, index, return_count=False, use_kern=False):
    if use_kern:
        return _ndimage_mean_kernel_2(input, labels, index,
                                      return_count=return_count)

    out = cupy.zeros_like(index, cupy.float64)
    count = cupy.zeros_like(index, dtype=cupy.uint64)
    sum, count = _ndimage_mean_kernel(input,
                                      labels, index, index.size, out, count)
    if return_count:
        return sum / count, count
    return sum / count


def variance(input, labels=None, index=None):
    """Calculates the variance of the values of an n-D image array, optionally
    at specified sub-regions.

    Args:
        input (cupy.ndarray): Nd-image data to process.
        labels (cupy.ndarray or None): Labels defining sub-regions in `input`.
            If not None, must be same shape as `input`.
        index (cupy.ndarray or None): `labels` to include in output. If None
            (default), all values where `labels` is non-zero are used.

    Returns:
        variance (cupy.ndarray): Values of variance, for each sub-region if
            `labels` and `index` are specified.

    .. seealso:: :func:`scipy.ndimage.variance`
    """
    if not isinstance(input, cupy.ndarray):
        raise TypeError('input must be cupy.ndarray')

    if input.dtype in (cupy.complex64, cupy.complex128):
        raise TypeError("cupyx.scipy.ndimage.variance doesn't support %{}"
                        "".format(input.dtype.type))

    use_kern = False
    # There is constraints on types because of atomicAdd() in CUDA.
    if input.dtype not in [cupy.int32, cupy.float16, cupy.float32,
                           cupy.float64, cupy.uint32, cupy.uint64,
                           cupy.ulonglong]:
        warnings.warn(
            'Using the slower implmentation as '
            'cupyx.scipy.ndimage.sum supports int32, float16, '
            'float32, float64, uint32, uint64 as data types'
            'for the fast implmentation', _util.PerformanceWarning)
        use_kern = True

    def calc_var_with_intermediate_float(input):
        vals_c = input - input.mean()
        count = vals_c.size
        # Does not use `ndarray.mean()` here to return the same results as
        # SciPy does, especially in case `input`'s dtype is float16.
        return cupy.square(vals_c).sum() / cupy.asanyarray(count).astype(float)

    if labels is None:
        return calc_var_with_intermediate_float(input)

    if not isinstance(labels, cupy.ndarray):
        raise TypeError('label must be cupy.ndarray')

    if index is None:
        return calc_var_with_intermediate_float(input[labels > 0])

    if cupy.isscalar(index):
        return calc_var_with_intermediate_float(input[labels == index])

    input, labels = cupy.broadcast_arrays(input, labels)

    if not isinstance(index, cupy.ndarray):
        if not isinstance(index, int):
            raise TypeError('index must be cupy.ndarray or a scalar int')
        else:
            return (input[labels == index]).var().astype(cupy.float64,
                                                         copy=False)

    mean_val, count = _mean_driver(input, labels, index, True, use_kern)
    if use_kern:
        new_axis = (..., *(cupy.newaxis for _ in range(input.ndim)))
        return cupy.where(labels[None, ...] == index[new_axis],
                          cupy.square(input - mean_val[new_axis]),
                          0).sum(tuple(range(1, input.ndim + 1))) / count
    out = cupy.zeros_like(index, dtype=cupy.float64)
    return _ndimage_variance_kernel(input, labels, index, index.size, mean_val,
                                    out) / count


def sum(input, labels=None, index=None):
    """Calculates the sum of the values of an n-D image array, optionally
       at specified sub-regions.

    Args:
        input (cupy.ndarray): Nd-image data to process.
        labels (cupy.ndarray or None): Labels defining sub-regions in `input`.
            If not None, must be same shape as `input`.
        index (cupy.ndarray or None): `labels` to include in output. If None
            (default), all values where `labels` is non-zero are used.

    Returns:
       sum (cupy.ndarray): sum of values, for each sub-region if
       `labels` and `index` are specified.

    .. seealso:: :func:`scipy.ndimage.sum`
    """
    if not isinstance(input, cupy.ndarray):
        raise TypeError('input must be cupy.ndarray')

    if input.dtype in (cupy.complex64, cupy.complex128):
        raise TypeError("cupyx.scipy.ndimage.sum doesnt support %{}".format(
            input.dtype.type))

    use_kern = False
    # There is constraints on types because of atomicAdd() in CUDA.
    if input.dtype not in [cupy.int32, cupy.float16, cupy.float32,
                           cupy.float64, cupy.uint32, cupy.uint64,
                           cupy.ulonglong]:
        warnings.warn(
            'Using the slower implmentation as '
            'cupyx.scipy.ndimage.sum supports int32, float16, '
            'float32, float64, uint32, uint64 as data types'
            'for the fast implmentation', _util.PerformanceWarning)
        use_kern = True

    if labels is None:
        return input.sum()

    if not isinstance(labels, cupy.ndarray):
        raise TypeError('label must be cupy.ndarray')

    if index is None:
        return input[labels != 0].sum()

    input, labels = cupy.broadcast_arrays(input, labels)

    if not isinstance(index, cupy.ndarray):
        if not isinstance(index, int):
            raise TypeError('index must be cupy.ndarray or a scalar int')
        else:
            return (input[labels == index]).sum()

    if index.size == 0:
        return cupy.array([], dtype=cupy.int64)

    out = cupy.zeros_like(index, dtype=cupy.float64)

    # The following parameters for sum where determined using a Tesla P100.
    if (input.size >= 262144 and index.size <= 4) or use_kern:
        return _ndimage_sum_kernel_2(input, labels, index, out)
    return _ndimage_sum_kernel(input, labels, index, index.size, out)


def mean(input, labels=None, index=None):
    """Calculates the mean of the values of an n-D image array, optionally
       at specified sub-regions.

    Args:
        input (cupy.ndarray): Nd-image data to process.
        labels (cupy.ndarray or None): Labels defining sub-regions in `input`.
            If not None, must be same shape as `input`.
        index (cupy.ndarray or None): `labels` to include in output. If None
            (default), all values where `labels` is non-zero are used.

    Returns:
        mean (cupy.ndarray): mean of values, for each sub-region if
        `labels` and `index` are specified.


    .. seealso:: :func:`scipy.ndimage.mean`
    """
    if not isinstance(input, cupy.ndarray):
        raise TypeError('input must be cupy.ndarray')

    if input.dtype in (cupy.complex64, cupy.complex128):
        raise TypeError("cupyx.scipy.ndimage.mean doesnt support %{}".format(
            input.dtype.type))

    use_kern = False
    # There is constraints on types because of atomicAdd() in CUDA.
    if input.dtype not in [cupy.int32, cupy.float16, cupy.float32,
                           cupy.float64, cupy.uint32, cupy.uint64,
                           cupy.ulonglong]:
        warnings.warn(
            'Using the slower implmentation as '
            'cupyx.scipy.ndimage.mean supports int32, float16, '
            'float32, float64, uint32, uint64 as data types '
            'for the fast implmentation', _util.PerformanceWarning)
        use_kern = True

    def calc_mean_with_intermediate_float(input):
        sum = input.sum()
        count = input.size
        # Does not use `ndarray.mean()` here to return the same results as
        # SciPy does, especially in case `input`'s dtype is float16.
        return sum / cupy.asanyarray(count).astype(float)

    if labels is None:
        return calc_mean_with_intermediate_float(input)

    if not isinstance(labels, cupy.ndarray):
        raise TypeError('label must be cupy.ndarray')

    if index is None:
        return calc_mean_with_intermediate_float(input[labels > 0])

    if cupy.isscalar(index):
        return calc_mean_with_intermediate_float(input[labels == index])

    input, labels = cupy.broadcast_arrays(input, labels)

    if not isinstance(index, cupy.ndarray):
        if not isinstance(index, int):
            raise TypeError('index must be cupy.ndarray or a scalar int')
        else:
            return (input[labels == index]).mean(dtype=cupy.float64)

    return _mean_driver(input, labels, index, use_kern=use_kern)


def standard_deviation(input, labels=None, index=None):
    """Calculates the standard deviation of the values of an n-D image array,
    optionally at specified sub-regions.

    Args:
        input (cupy.ndarray): Nd-image data to process.
        labels (cupy.ndarray or None): Labels defining sub-regions in `input`.
            If not None, must be same shape as `input`.
        index (cupy.ndarray or None): `labels` to include in output. If None
            (default), all values where `labels` is non-zero are used.

    Returns:
        standard_deviation (cupy.ndarray): standard deviation of values, for
        each sub-region if `labels` and `index` are specified.

    .. seealso:: :func:`scipy.ndimage.standard_deviation`
    """
    return cupy.sqrt(variance(input, labels, index))<|MERGE_RESOLUTION|>--- conflicted
+++ resolved
@@ -3,12 +3,8 @@
 import numpy
 
 import cupy
-<<<<<<< HEAD
+from cupy import core
 from cupy import _util
-=======
-from cupy import core
-from cupy import util
->>>>>>> 7d72ed7b
 
 
 def label(input, structure=None, output=None):
