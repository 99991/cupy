"""Indexing mixin for sparse matrix classes.
"""

import cupy
from cupy import core

from cupy import _core

from cupyx.scipy.sparse.base import isspmatrix
from cupyx.scipy.sparse.base import spmatrix

from cupy_backends.cuda.libs import cusparse
from cupy.cuda import device

import numpy

try:
    import scipy
    scipy_available = True
except ImportError:
    scipy_available = False

_int_scalar_types = (int, numpy.integer, numpy.int_)
<<<<<<< HEAD
_bool_scalar_types = (bool, numpy.bool, numpy.bool_)
=======
_bool_scalar_types = (bool, numpy.bool_)

>>>>>>> cd2550f1

_compress_getitem_kern = core.ElementwiseKernel(
    'T d, S ind, int32 minor', 'raw T answer',
    'if (ind == minor) atomicAdd(&answer[0], d);',
    'compress_getitem')


_compress_getitem_complex_kern = core.ElementwiseKernel(
    'T real, T imag, S ind, int32 minor',
    'raw T answer_real, raw T answer_imag',
    '''
    if (ind == minor) {
    atomicAdd(&answer_real[0], real);
    atomicAdd(&answer_imag[0], imag);
    }
    ''',
    'compress_getitem_complex')


def _get_csr_submatrix_major_axis(Ax, Aj, Ap, start, stop):
    """Return a submatrix of the input sparse matrix by slicing major axis.

    Args:
        Ax (cupy.ndarray): data array from input sparse matrix
        Aj (cupy.ndarray): indices array from input sparse matrix
        Ap (cupy.ndarray): indptr array from input sparse matrix
        start (int): starting index of major axis
        stop (int): ending index of major axis

    Returns:
        Bx (cupy.ndarray): data array of output sparse matrix
        Bj (cupy.ndarray): indices array of output sparse matrix
        Bp (cupy.ndarray): indptr array of output sparse matrix

    """
    Ap = Ap[start:stop + 1]
    start_offset, stop_offset = int(Ap[0]), int(Ap[-1])
    Bp = Ap - start_offset
    Bj = Aj[start_offset:stop_offset]
    Bx = Ax[start_offset:stop_offset]

    return Bx, Bj, Bp


def _get_csr_submatrix_minor_axis(Ax, Aj, Ap, start, stop):
    """Return a submatrix of the input sparse matrix by slicing minor axis.

    Args:
        Ax (cupy.ndarray): data array from input sparse matrix
        Aj (cupy.ndarray): indices array from input sparse matrix
        Ap (cupy.ndarray): indptr array from input sparse matrix
        start (int): starting index of minor axis
        stop (int): ending index of minor axis

    Returns:
        Bx (cupy.ndarray): data array of output sparse matrix
        Bj (cupy.ndarray): indices array of output sparse matrix
        Bp (cupy.ndarray): indptr array of output sparse matrix

    """
    mask = (start <= Aj) & (Aj < stop)
    mask_sum = cupy.empty(Aj.size + 1, dtype=Aj.dtype)
    mask_sum[0] = 0
    mask_sum[1:] = mask
    cupy.cumsum(mask_sum, out=mask_sum)
    Bp = mask_sum[Ap]
    Bj = Aj[mask] - start
    Bx = Ax[mask]

    return Bx, Bj, Bp


<<<<<<< HEAD
_csr_row_index_ker = _core.ElementwiseKernel(
    '''raw I out_rows, raw I rows, raw I Ap, raw I Aj,
    raw T Ax, raw I Bp''',
    '''raw I Bj, raw T Bx''', '''

    const I out_row = out_rows[i];
    const I row = rows[out_row];

    // Look up starting offset
    const I starting_output_offset = Bp[out_row];
    const I output_offset = i - starting_output_offset;
    const I starting_input_offset = Ap[row];

    Bj[i] = Aj[starting_input_offset + output_offset];
    Bx[i] = Ax[starting_input_offset + output_offset];
''', 'csr_row_index_ker', no_return=True)


def _csr_row_index(rows,
                   Ap, Aj, Ax,
                   Bp):
    """Populate indices and data arrays from the given row index

    Args
        rows : index array of rows to populate
        Ap : indptr array from input sparse matrix
        Aj : indices array from input sparse matrix
        Ax : data array from input sparse matrix
        Bp : indptr array for output sparse matrix
        tpb : threads per block of row index kernel

    Returns
        Bj : indices array of output sparse matrix
        Bx : data array of output sparse matrix
    """

    nnz = int(Bp[-1])
    Bj = cupy.empty(nnz, dtype=Aj.dtype)
    Bx = cupy.empty(nnz, dtype=Ax.dtype)

    out_rows = cupy.empty(nnz, dtype=rows.dtype)

    # Build a COO row array from output CSR indptr.
    # Calling backend cusparse API directly to avoid
    # constructing a whole COO object.
    handle = device.get_cusparse_handle()
    cusparse.xcsr2coo(
        handle, Bp.data.ptr, nnz, Bp.size-1, out_rows.data.ptr,
        cusparse.CUSPARSE_INDEX_BASE_ZERO)

    _csr_row_index_ker(out_rows, rows, Ap, Aj, Ax, Bp, Bj, Bx,
                       size=out_rows.size)

    return Bj, Bx


def _csr_row_slice(start_maj, step_maj, Ap, Aj, Ax, Bp):
    """Populate indices and data arrays of sparse matrix by slicing the
    rows of an input sparse matrix
=======
_csr_row_index_ker = core.ElementwiseKernel(
    'int32 out_rows, raw I rows, '
    'raw int32 Ap, raw int32 Aj, raw T Ax, raw int32 Bp',
    'int32 Bj, T Bx',
    '''
    const I row = rows[out_rows];
>>>>>>> cd2550f1

    // Look up starting offset
    const I starting_output_offset = Bp[out_rows];
    const I output_offset = i - starting_output_offset;
    const I starting_input_offset = Ap[row];

    Bj = Aj[starting_input_offset + output_offset];
    Bx = Ax[starting_input_offset + output_offset];
''', 'csr_row_index_ker')


def _csr_row_index(Ax, Aj, Ap, rows):
    """Populate indices and data arrays from the given row index
    Args:
        Ax (cupy.ndarray): data array from input sparse matrix
        Aj (cupy.ndarray): indices array from input sparse matrix
        Ap (cupy.ndarray): indptr array from input sparse matrix
        rows (cupy.ndarray): index array of rows to populate
    Returns:
        Bx (cupy.ndarray): data array of output sparse matrix
        Bj (cupy.ndarray): indices array of output sparse matrix
        Bp (cupy.ndarray): indptr array for output sparse matrix
    """
    row_nnz = cupy.diff(Ap)
    Bp = cupy.empty(rows.size + 1, dtype=Ap.dtype)
    Bp[0] = 0
    cupy.cumsum(row_nnz[rows], out=Bp[1:])
    nnz = int(Bp[-1])

    out_rows = _csr_indptr_to_coo_rows(nnz, Bp)

    Bj, Bx = _csr_row_index_ker(out_rows, rows, Ap, Aj, Ax, Bp)
    return Bx, Bj, Bp


def _csr_indptr_to_coo_rows(nnz, Bp):
    out_rows = cupy.empty(nnz, dtype=numpy.int32)

    # Build a COO row array from output CSR indptr.
    # Calling backend cusparse API directly to avoid
    # constructing a whole COO object.
    handle = device.get_cusparse_handle()
    cusparse.xcsr2coo(
        handle, Bp.data.ptr, nnz, Bp.size-1, out_rows.data.ptr,
        cusparse.CUSPARSE_INDEX_BASE_ZERO)

    return out_rows


def _select_last_indices(i, j, x, idx_dtype):
    """Find the unique indices for each row and keep only the last"""
    i = cupy.asarray(i, dtype=idx_dtype)
    j = cupy.asarray(j, dtype=idx_dtype)

    stacked = cupy.stack([j, i])
    order = cupy.lexsort(stacked).astype(idx_dtype)

    indptr_inserts = i[order]
    indices_inserts = j[order]
    data_inserts = x[order]

    mask = cupy.ones(indptr_inserts.size, dtype='bool')
    _unique_mask_kern(indptr_inserts, indices_inserts, order, mask,
                      size=indptr_inserts.size-1)

    return indptr_inserts[mask], indices_inserts[mask], data_inserts[mask]


_insert_many_populate_arrays = core.ElementwiseKernel(
    '''raw I insert_indices, raw T insert_values, raw I insertion_indptr,
        raw I Ap, raw I Aj, raw T Ax, raw I Bp''',
    'raw I Bj, raw T Bx', '''

        const I input_row_start = Ap[i];
        const I input_row_end = Ap[i+1];
        const I input_count = input_row_end - input_row_start;

        const I insert_row_start = insertion_indptr[i];
        const I insert_row_end = insertion_indptr[i+1];
        const I insert_count = insert_row_end - insert_row_start;

        I input_offset = 0;
        I insert_offset = 0;

        I output_n = Bp[i];

        I cur_existing_index = -1;
        T cur_existing_value = -1;

        I cur_insert_index = -1;
        T cur_insert_value = -1;

        if(input_offset < input_count) {
            cur_existing_index = Aj[input_row_start+input_offset];
            cur_existing_value = Ax[input_row_start+input_offset];
        }

        if(insert_offset < insert_count) {
            cur_insert_index = insert_indices[insert_row_start+insert_offset];
            cur_insert_value = insert_values[insert_row_start+insert_offset];
        }


        for(I jj = 0; jj < input_count + insert_count; jj++) {

            // if we have both available, use the lowest one.
            if(input_offset < input_count &&
               insert_offset < insert_count) {

                if(cur_existing_index < cur_insert_index) {
                    Bj[output_n] = cur_existing_index;
                    Bx[output_n] = cur_existing_value;

                    ++input_offset;

                    if(input_offset < input_count) {
                        cur_existing_index = Aj[input_row_start+input_offset];
                        cur_existing_value = Ax[input_row_start+input_offset];
                    }


                } else {
                    Bj[output_n] = cur_insert_index;
                    Bx[output_n] = cur_insert_value;

                    ++insert_offset;
                    if(insert_offset < insert_count) {
                        cur_insert_index =
                            insert_indices[insert_row_start+insert_offset];
                        cur_insert_value =
                            insert_values[insert_row_start+insert_offset];
                    }
                }

            } else if(input_offset < input_count) {
                Bj[output_n] = cur_existing_index;
                Bx[output_n] = cur_existing_value;

                ++input_offset;
                if(input_offset < input_count) {
                    cur_existing_index = Aj[input_row_start+input_offset];
                    cur_existing_value = Ax[input_row_start+input_offset];
                }

            } else {
                    Bj[output_n] = cur_insert_index;
                    Bx[output_n] = cur_insert_value;

                    ++insert_offset;
                    if(insert_offset < insert_count) {
                        cur_insert_index =
                            insert_indices[insert_row_start+insert_offset];
                        cur_insert_value =
                            insert_values[insert_row_start+insert_offset];
                    }
            }

            output_n++;
        }
    ''', 'csr_copy_existing_indices_kern', no_return=True)


# Create a filter mask based on the lowest value of order
_unique_mask_kern = core.ElementwiseKernel(
    '''raw I rows, raw I cols, raw I order''',
    '''raw bool mask''',
    """
    I cur_row = rows[i];
    I next_row = rows[i+1];

    I cur_col = cols[i];
    I next_col = cols[i+1];

    I cur_order = order[i];
    I next_order = order[i+1];

    if(cur_row == next_row && cur_col == next_col) {
        if(cur_order < next_order)
            mask[i] = false;
        else
            mask[i+1] = false;
    }
    """, no_return=True
)


def _csr_sample_values(n_row, n_col,
                       Ap, Aj, Ax,
                       Bi, Bj, not_found_val=0):
    """Populate data array for a set of rows and columns
    Args
        n_row : total number of rows in input array
        n_col : total number of columns in input array
        Ap : indptr array for input sparse matrix
        Aj : indices array for input sparse matrix
        Ax : data array for input sparse matrix
        Bi : array of rows to extract from input sparse matrix
        Bj : array of columns to extract from input sparse matrix
    Returns
        Bx : data array for output sparse matrix
    """

    Bi[Bi < 0] += n_row
    Bj[Bj < 0] += n_col

    return _csr_sample_values_kern(n_row, n_col,
                                   Ap, Aj, Ax,
                                   Bi, Bj,
                                   not_found_val,
                                   size=Bi.size)


_csr_sample_values_kern = core.ElementwiseKernel(
    '''I n_row, I n_col, raw I Ap, raw I Aj, raw T Ax,
    raw I Bi, raw I Bj, I not_found_val''',
    'raw T Bx', '''
    const I j = Bi[i]; // sample row
    const I k = Bj[i]; // sample column
    const I row_start = Ap[j];
    const I row_end   = Ap[j+1];
    T x = 0;
    bool val_found = false;
    for(I jj = row_start; jj < row_end; jj++) {
        if (Aj[jj] == k) {
            x += Ax[jj];
            val_found = true;
        }
    }
    Bx[i] = val_found ? x : not_found_val;
''', 'csr_sample_values_kern')


class IndexMixin(object):
    """
    This class provides common dispatching and validation logic for indexing.
    """

    def __getitem__(self, key):

        # For testing- Scipy >= 1.4.0 is needed to guarantee
        # results match.
        if scipy_available and numpy.lib.NumpyVersion(
                scipy.__version__) < '1.4.0':
            raise NotImplementedError(
                "Sparse __getitem__() requires Scipy >= 1.4.0")

        row, col = self._parse_indices(key)

        # Dispatch to specialized methods.
        if isinstance(row, _int_scalar_types):
            if isinstance(col, _int_scalar_types):
                return self._get_intXint(row, col)
            elif isinstance(col, slice):
                return self._get_intXslice(row, col)
            elif col.ndim == 1:
                return self._get_intXarray(row, col)
            raise IndexError('index results in >2 dimensions')
        elif isinstance(row, slice):
            if isinstance(col, _int_scalar_types):
                return self._get_sliceXint(row, col)
            elif isinstance(col, slice):
                if row == slice(None) and row == col:
                    return self.copy()
                return self._get_sliceXslice(row, col)
            elif col.ndim == 1:
                return self._get_sliceXarray(row, col)
            raise IndexError('index results in >2 dimensions')
        elif row.ndim == 1:
            if isinstance(col, _int_scalar_types):
                return self._get_arrayXint(row, col)
            elif isinstance(col, slice):
                return self._get_arrayXslice(row, col)
        else:  # row.ndim == 2
            if isinstance(col, _int_scalar_types):
                return self._get_arrayXint(row, col)
            elif isinstance(col, slice):
                raise IndexError('index results in >2 dimensions')
            elif row.shape[1] == 1 and (col.ndim == 1 or col.shape[0] == 1):
                # special case for outer indexing
                return self._get_columnXarray(row[:, 0], col.ravel())

        # The only remaining case is inner (fancy) indexing
        row, col = cupy.broadcast_arrays(row, col)
        if row.shape != col.shape:
            raise IndexError('number of row and column indices differ')
        if row.size == 0:
            return self.__class__(cupy.atleast_2d(row).shape, dtype=self.dtype)
        return self._get_arrayXarray(row, col)

<<<<<<< HEAD
=======
    def __setitem__(self, key, x):
        row, col = self._parse_indices(key)

        if isinstance(row, _int_scalar_types) and\
                isinstance(col, _int_scalar_types):
            x = cupy.asarray(x, dtype=self.dtype)
            if x.size != 1:
                raise ValueError('Trying to assign a sequence to an item')
            self._set_intXint(row, col, x.flat[0])
            return

        if isinstance(row, slice):
            row = cupy.arange(*row.indices(self.shape[0]))[:, None]
        else:
            row = cupy.atleast_1d(row)

        if isinstance(col, slice):
            col = cupy.arange(*col.indices(self.shape[1]))[None, :]
            if row.ndim == 1:
                row = row[:, None]
        else:
            col = cupy.atleast_1d(col)

        i, j = cupy.broadcast_arrays(row, col)
        if i.shape != j.shape:
            raise IndexError('number of row and column indices differ')

        if isspmatrix(x):
            if i.ndim == 1:
                # Inner indexing, so treat them like row vectors.
                i = i[None]
                j = j[None]
            broadcast_row = x.shape[0] == 1 and i.shape[0] != 1
            broadcast_col = x.shape[1] == 1 and i.shape[1] != 1
            if not ((broadcast_row or x.shape[0] == i.shape[0]) and
                    (broadcast_col or x.shape[1] == i.shape[1])):
                raise ValueError('shape mismatch in assignment')
            if x.size == 0:
                return
            x = x.tocoo(copy=True)
            x.sum_duplicates()
            self._set_arrayXarray_sparse(i, j, x)
        else:
            # Make x and i into the same shape
            x = cupy.asarray(x, dtype=self.dtype)
            x, _ = cupy.broadcast_arrays(x, i)
            if x.size == 0:
                return
            x = x.reshape(i.shape)
            self._set_arrayXarray(i, j, x)

>>>>>>> cd2550f1
    def _is_scalar(self, index):
        if isinstance(index, (cupy.ndarray, numpy.ndarray)) and \
                index.ndim == 0 and index.size == 1:
            return True
        return False

    def _parse_indices(self, key):
        M, N = self.shape
        row, col = _unpack_index(key)

        if self._is_scalar(row):
            row = row.item()
        if self._is_scalar(col):
            col = col.item()

        # Scipy calls sputils.isintlike() rather than
        # isinstance(x, _int_scalar_types). Comparing directly to int
        # here to minimize the impact of nested exception catching

        if self._is_scalar(row):
            row = row.item()
        if self._is_scalar(col):
            col = col.item()

        if isinstance(row, _int_scalar_types):
            row = _normalize_index(row, M, 'row')
        elif not isinstance(row, slice):
            row = self._asindices(row, M)

        if isinstance(col, _int_scalar_types):
            col = _normalize_index(col, N, 'column')
        elif not isinstance(col, slice):
            col = self._asindices(col, N)

        return row, col

    def _asindices(self, idx, length):
        """Convert `idx` to a valid index for an axis with a given length.
        Subclasses that need special validation can override this method.

        idx is assumed to be at least a 1-dimensional array-like, but can
        have no more than 2 dimensions.
        """
        try:
            x = cupy.asarray(idx, dtype=self.indices.dtype)
        except (ValueError, TypeError, MemoryError):
            raise IndexError('invalid index')

        if x.ndim not in (1, 2):
            raise IndexError('Index dimension must be <= 2')

        return x % length

    def getrow(self, i):
        """Return a copy of row i of the matrix, as a (1 x n) row vector.

        Args:
            i (integer): Row

        Returns:
            cupyx.scipy.sparse.spmatrix: Sparse matrix with single row
        """
        M, N = self.shape
        i = _normalize_index(i, M, 'index')
        return self._get_intXslice(i, slice(None))

    def getcol(self, i):
        """Return a copy of column i of the matrix, as a (m x 1) column vector.

        Args:
            i (integer): Column

        Returns:
            cupyx.scipy.sparse.spmatrix: Sparse matrix with single column
        """
        M, N = self.shape
        i = _normalize_index(i, N, 'index')
        return self._get_sliceXint(slice(None), i)

    def _get_intXint(self, row, col):
        raise NotImplementedError()

    def _get_intXarray(self, row, col):
        raise NotImplementedError()

    def _get_intXslice(self, row, col):
        raise NotImplementedError()

    def _get_sliceXint(self, row, col):
        raise NotImplementedError()

    def _get_sliceXslice(self, row, col):
        raise NotImplementedError()

    def _get_sliceXarray(self, row, col):
        raise NotImplementedError()

    def _get_arrayXint(self, row, col):
        raise NotImplementedError()

    def _get_arrayXslice(self, row, col):
        raise NotImplementedError()

    def _get_columnXarray(self, row, col):
        raise NotImplementedError()

    def _get_arrayXarray(self, row, col):
        raise NotImplementedError()

    def _set_intXint(self, row, col, x):
        raise NotImplementedError()

    def _set_arrayXarray(self, row, col, x):
        raise NotImplementedError()

    def _set_arrayXarray_sparse(self, row, col, x):
        # Fall back to densifying x
        x = cupy.asarray(x.toarray(), dtype=self.dtype)
        x, _ = cupy.broadcast_arrays(x, row)
        self._set_arrayXarray(row, col, x)


def _try_is_scipy_spmatrix(index):
    if scipy_available:
        return isinstance(index, scipy.sparse.base.spmatrix)
    return False


def _unpack_index(index):
    """ Parse index. Always return a tuple of the form (row, col).
    Valid type for row/col is integer, slice, or array of integers.

    Returns:
          resulting row & col indices : single integer, slice, or
          array of integers. If row & column indices are supplied
          explicitly, they are used as the major/minor indices.
          If only one index is supplied, the minor index is
          assumed to be all (e.g., [maj, :]).
    """
    # First, check if indexing with single boolean matrix.
    if ((isinstance(index, (spmatrix, cupy.ndarray,
                            numpy.ndarray))
         or _try_is_scipy_spmatrix(index))
            and index.ndim == 2 and index.dtype.kind == 'b'):
        return index.nonzero()

    # Parse any ellipses.
    index = _eliminate_ellipsis(index)

    # Next, parse the tuple or object
    if isinstance(index, tuple):
        if len(index) == 2:
            row, col = index
        elif len(index) == 1:
            row, col = index[0], slice(None)
        else:
            raise IndexError('invalid number of indices')
    else:
        idx = _compatible_boolean_index(index)
        if idx is None:
            row, col = index, slice(None)
        elif idx.ndim < 2:
            return _boolean_index_to_array(idx), slice(None)
        elif idx.ndim == 2:
            return idx.nonzero()
    # Next, check for validity and transform the index as needed.
    if isspmatrix(row) or isspmatrix(col):
        # Supporting sparse boolean indexing with both row and col does
        # not work because spmatrix.ndim is always 2.
        raise IndexError(
            'Indexing with sparse matrices is not supported '
            'except boolean indexing where matrix and index '
            'are equal shapes.')
    bool_row = _compatible_boolean_index(row)
    bool_col = _compatible_boolean_index(col)
    if bool_row is not None:
        row = _boolean_index_to_array(bool_row)
    if bool_col is not None:
        col = _boolean_index_to_array(bool_col)
    return row, col


def _eliminate_ellipsis(index):
    """Process indices with Ellipsis. Returns modified index."""
    if index is Ellipsis:
        return (slice(None), slice(None))

    if not isinstance(index, tuple):
        return index

    # Find first ellipsis.
    for j, v in enumerate(index):
        if v is Ellipsis:
            first_ellipsis = j
            break
    else:
        return index

    # Try to expand it using shortcuts for common cases
    if len(index) == 1:
        return (slice(None), slice(None))
    if len(index) == 2:
        if first_ellipsis == 0:
            if index[1] is Ellipsis:
                return (slice(None), slice(None))
            return (slice(None), index[1])
        return (index[0], slice(None))

    # Expand it using a general-purpose algorithm
    tail = []
    for v in index[first_ellipsis+1:]:
        if v is not Ellipsis:
            tail.append(v)
    nd = first_ellipsis + len(tail)
    nslice = max(0, 2 - nd)
    return index[:first_ellipsis] + (slice(None),) * nslice + tuple(tail,)


def _normalize_index(x, dim, name):
    if x < -dim or x >= dim:
        raise IndexError('{} ({}) out of range'.format(name, x))
    if x < 0:
        x += dim
    return x


def _first_element_bool(idx, max_dim=2):
    """Returns True if first element of the incompatible
    array type is boolean.
    """
    if max_dim < 1:
        return None
    try:
        first = idx[0] if len(idx) > 0 else None
    except TypeError:
        return None
    if isinstance(first, _bool_scalar_types):
        return True
    return _first_element_bool(first, max_dim-1)


def _compatible_boolean_index(idx):
    """Returns a boolean index array that can be converted to
    integer array. Returns None if no such array exists.
    """
    # presence of attribute `ndim` indicates a compatible array type.
    if hasattr(idx, 'ndim'):
        if idx.dtype.kind == 'b':
            return idx
    # non-ndarray bool collection should be converted to ndarray
    elif _first_element_bool(idx):
        return cupy.asarray(idx, dtype='bool')
    return None


def _boolean_index_to_array(idx):
    if idx.ndim > 1:
        raise IndexError('invalid index shape')
    idx = cupy.array(idx, dtype=idx.dtype)
    return cupy.where(idx)[0]<|MERGE_RESOLUTION|>--- conflicted
+++ resolved
@@ -2,8 +2,6 @@
 """
 
 import cupy
-from cupy import core
-
 from cupy import _core
 
 from cupyx.scipy.sparse.base import isspmatrix
@@ -21,20 +19,16 @@
     scipy_available = False
 
 _int_scalar_types = (int, numpy.integer, numpy.int_)
-<<<<<<< HEAD
-_bool_scalar_types = (bool, numpy.bool, numpy.bool_)
-=======
 _bool_scalar_types = (bool, numpy.bool_)
 
->>>>>>> cd2550f1
-
-_compress_getitem_kern = core.ElementwiseKernel(
+
+_compress_getitem_kern = _core.ElementwiseKernel(
     'T d, S ind, int32 minor', 'raw T answer',
     'if (ind == minor) atomicAdd(&answer[0], d);',
     'compress_getitem')
 
 
-_compress_getitem_complex_kern = core.ElementwiseKernel(
+_compress_getitem_complex_kern = _core.ElementwiseKernel(
     'T real, T imag, S ind, int32 minor',
     'raw T answer_real, raw T answer_imag',
     '''
@@ -99,74 +93,12 @@
     return Bx, Bj, Bp
 
 
-<<<<<<< HEAD
 _csr_row_index_ker = _core.ElementwiseKernel(
-    '''raw I out_rows, raw I rows, raw I Ap, raw I Aj,
-    raw T Ax, raw I Bp''',
-    '''raw I Bj, raw T Bx''', '''
-
-    const I out_row = out_rows[i];
-    const I row = rows[out_row];
-
-    // Look up starting offset
-    const I starting_output_offset = Bp[out_row];
-    const I output_offset = i - starting_output_offset;
-    const I starting_input_offset = Ap[row];
-
-    Bj[i] = Aj[starting_input_offset + output_offset];
-    Bx[i] = Ax[starting_input_offset + output_offset];
-''', 'csr_row_index_ker', no_return=True)
-
-
-def _csr_row_index(rows,
-                   Ap, Aj, Ax,
-                   Bp):
-    """Populate indices and data arrays from the given row index
-
-    Args
-        rows : index array of rows to populate
-        Ap : indptr array from input sparse matrix
-        Aj : indices array from input sparse matrix
-        Ax : data array from input sparse matrix
-        Bp : indptr array for output sparse matrix
-        tpb : threads per block of row index kernel
-
-    Returns
-        Bj : indices array of output sparse matrix
-        Bx : data array of output sparse matrix
-    """
-
-    nnz = int(Bp[-1])
-    Bj = cupy.empty(nnz, dtype=Aj.dtype)
-    Bx = cupy.empty(nnz, dtype=Ax.dtype)
-
-    out_rows = cupy.empty(nnz, dtype=rows.dtype)
-
-    # Build a COO row array from output CSR indptr.
-    # Calling backend cusparse API directly to avoid
-    # constructing a whole COO object.
-    handle = device.get_cusparse_handle()
-    cusparse.xcsr2coo(
-        handle, Bp.data.ptr, nnz, Bp.size-1, out_rows.data.ptr,
-        cusparse.CUSPARSE_INDEX_BASE_ZERO)
-
-    _csr_row_index_ker(out_rows, rows, Ap, Aj, Ax, Bp, Bj, Bx,
-                       size=out_rows.size)
-
-    return Bj, Bx
-
-
-def _csr_row_slice(start_maj, step_maj, Ap, Aj, Ax, Bp):
-    """Populate indices and data arrays of sparse matrix by slicing the
-    rows of an input sparse matrix
-=======
-_csr_row_index_ker = core.ElementwiseKernel(
     'int32 out_rows, raw I rows, '
     'raw int32 Ap, raw int32 Aj, raw T Ax, raw int32 Bp',
     'int32 Bj, T Bx',
     '''
     const I row = rows[out_rows];
->>>>>>> cd2550f1
 
     // Look up starting offset
     const I starting_output_offset = Bp[out_rows];
@@ -235,7 +167,7 @@
     return indptr_inserts[mask], indices_inserts[mask], data_inserts[mask]
 
 
-_insert_many_populate_arrays = core.ElementwiseKernel(
+_insert_many_populate_arrays = _core.ElementwiseKernel(
     '''raw I insert_indices, raw T insert_values, raw I insertion_indptr,
         raw I Ap, raw I Aj, raw T Ax, raw I Bp''',
     'raw I Bj, raw T Bx', '''
@@ -330,7 +262,7 @@
 
 
 # Create a filter mask based on the lowest value of order
-_unique_mask_kern = core.ElementwiseKernel(
+_unique_mask_kern = _core.ElementwiseKernel(
     '''raw I rows, raw I cols, raw I order''',
     '''raw bool mask''',
     """
@@ -379,7 +311,7 @@
                                    size=Bi.size)
 
 
-_csr_sample_values_kern = core.ElementwiseKernel(
+_csr_sample_values_kern = _core.ElementwiseKernel(
     '''I n_row, I n_col, raw I Ap, raw I Aj, raw T Ax,
     raw I Bi, raw I Bj, I not_found_val''',
     'raw T Bx', '''
@@ -456,8 +388,6 @@
             return self.__class__(cupy.atleast_2d(row).shape, dtype=self.dtype)
         return self._get_arrayXarray(row, col)
 
-<<<<<<< HEAD
-=======
     def __setitem__(self, key, x):
         row, col = self._parse_indices(key)
 
@@ -509,7 +439,6 @@
             x = x.reshape(i.shape)
             self._set_arrayXarray(i, j, x)
 
->>>>>>> cd2550f1
     def _is_scalar(self, index):
         if isinstance(index, (cupy.ndarray, numpy.ndarray)) and \
                 index.ndim == 0 and index.size == 1:
