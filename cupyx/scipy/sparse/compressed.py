import numpy
try:
    import scipy.sparse
    scipy_available = True
except ImportError:
    scipy_available = False

import cupy.prof
import warnings

import cupy
import cupyx

from cupy import core
from cupy.creation import basic
from cupy import cusparse
from cupyx.scipy.sparse import base
from cupyx.scipy.sparse import data as sparse_data
from cupyx.scipy.sparse import util
from cupyx.scipy.sparse import sputils

from cupyx.scipy.sparse import index


class _compressed_sparse_matrix(sparse_data._data_matrix,
                                sparse_data._minmax_mixin,
                                index.IndexMixin):

    _compress_getitem_kern = core.ElementwiseKernel(
        'T d, S ind, int32 minor', 'raw T answer',
        'if (ind == minor) atomicAdd(&answer[0], d);',
        'compress_getitem')

    _compress_getitem_complex_kern = core.ElementwiseKernel(
        'T real, T imag, S ind, int32 minor',
        'raw T answer_real, raw T answer_imag',
        '''
        if (ind == minor) {
          atomicAdd(&answer_real[0], real);
          atomicAdd(&answer_imag[0], imag);
        }
        ''',
        'compress_getitem_complex')

    _max_reduction_kern = core.RawKernel(r'''
        extern "C" __global__
        void max_reduction(double* data, int* x, int* y, int length,
                           double* z) {
            // Get the index of the block
            int tid = blockIdx.x * blockDim.x + threadIdx.x;

            // Calculate the block length
            int block_length = y[tid] - x[tid];

            // Select initial value based on the block density
            double running_value = 0;
            if (block_length == length){
                running_value = data[x[tid]];
            } else {
                running_value = 0;
            }

            // Iterate over the block and update
            for (int entry = x[tid]; entry < y[tid]; entry++){
                if (data[entry] != data[entry]){
                    // Check for NaN
                    running_value = nan("");
                    break;
                } else {
                    // Check for a value update
                    if (data[entry] > running_value){
                        running_value = data[entry];
                    }
                }
            }

            // Store in the return function
            z[tid] = running_value;
        }
        ''', 'max_reduction')

    _max_nonzero_reduction_kern = core.RawKernel(r'''
        extern "C" __global__
        void max_nonzero_reduction(double* data, int* x, int* y, int length,
                                   double* z) {
            // Get the index of the block
            int tid = blockIdx.x * blockDim.x + threadIdx.x;

            // Calculate the block length
            int block_length = y[tid] - x[tid];

            // Select initial value based on the block density
            double running_value = 0;
            if (block_length > 0){
                running_value = data[x[tid]];
            } else {
                running_value = 0;
            }

            // Iterate over the section of the sparse matrix
            for (int entry = x[tid]; entry < y[tid]; entry++){
                if (data[entry] != data[entry]){
                    // Check for NaN
                    running_value = nan("");
                    break;
                } else {
                    // Check for a value update
                    if (running_value < data[entry]){
                        running_value = data[entry];
                    }
                }
            }

            // Store in the return function
            z[tid] = running_value;
        }
        ''', 'max_nonzero_reduction')

    _min_reduction_kern = core.RawKernel(r'''
        extern "C" __global__
        void min_reduction(double* data, int* x, int* y, int length,
                           double* z) {
            // Get the index of the block
            int tid = blockIdx.x * blockDim.x + threadIdx.x;

            // Calculate the block length
            int block_length = y[tid] - x[tid];

            // Select initial value based on the block density
            double running_value = 0;
            if (block_length == length){
                running_value = data[x[tid]];
            } else {
                running_value = 0;
            }

            // Iterate over the block to update the initial value
            for (int entry = x[tid]; entry < y[tid]; entry++){
                if (data[entry] != data[entry]){
                    // Check for NaN
                    running_value = nan("");
                    break;
                } else {
                    // Check for a value update
                    if (data[entry] < running_value){
                        running_value = data[entry];
                    }
                }
            }

            // Store in the return function
            z[tid] = running_value;
        }
        ''', 'min_reduction')

    _min_nonzero_reduction_kern = core.RawKernel(r'''
        extern "C" __global__
        void min_nonzero_reduction(double* data, int* x, int* y, int length,
                                   double* z) {
            // Get the index of hte block
            int tid = blockIdx.x * blockDim.x + threadIdx.x;

            // Calculate the block length
            int block_length = y[tid] - x[tid];

            // Select initial value based on the block density
            double running_value = 0;
            if (block_length > 0){
                running_value = data[x[tid]];
            } else {
                running_value = 0;
            }

            // Iterate over the section of the sparse matrix
            for (int entry = x[tid]; entry < y[tid]; entry++){
                if (data[entry] != data[entry]){
                    // Check for NaN
                    running_value = nan("");
                    break;
                } else {
                    // Check for a value update
                    if (running_value > data[entry]){
                        running_value = data[entry];
                    }
                }
            }

            // Store in the return function
            z[tid] = running_value;
        }
        ''', 'min_nonzero_reduction')

    _max_arg_reduction_kern = core.RawKernel(r'''
        extern "C" __global__
        void max_arg_reduction(double* data, int* indices, int* x, int* y,
                               int length, long long* z) {
            // Get the index of the block
            int tid = blockIdx.x * blockDim.x + threadIdx.x;

            // Calculate the block length
            int block_length = y[tid] - x[tid];

            // Select initial value based on the block density
            int data_index = 0;
            double data_value = 0;

            if (block_length == length){
                // Block is dense. Fill the first value
                data_value = data[x[tid]];
                data_index = indices[x[tid]];
            } else if (block_length > 0)  {
                // Block has at least one zero. Assign first occurrence as the
                // starting reference
                data_value = 0;
                for (data_index = 0; data_index < length; data_index++){
                    if (data_index != indices[x[tid] + data_index] ||
                        x[tid] + data_index >= y[tid]){
                        break;
                    }
                }
            } else {
                 // Zero valued array
                data_value = 0;
                data_index = 0;
            }

            // Iterate over the section of the sparse matrix
            for (int entry = x[tid]; entry < y[tid]; entry++){
                if (data[entry] != data[entry]){
                    // Check for NaN
                    data_value = nan("");
                    data_index = 0;
                    break;
                } else {
                    // Check for a value update
                    if (data[entry] > data_value){
                        data_index = indices[entry];
                        data_value = data[entry];
                    }
                }
            }

            // Store in the return function
            z[tid] = data_index;
        }
        ''', 'max_arg_reduction')

    _min_arg_reduction_kern = core.RawKernel(r'''
        extern "C" __global__
        void min_arg_reduction(double* data, int* indices, int* x, int* y,
                               int length, long long* z) {
            // Get the index of hte block
            int tid = blockIdx.x * blockDim.x + threadIdx.x;

            // Calculate the block length
            int block_length = y[tid] - x[tid];

            // Select initial value based on the block density
            int data_index = 0;
            double data_value = 0;

            if (block_length == length){
                // Block is dense. Fill the first value
                data_value = data[x[tid]];
                data_index = indices[x[tid]];
            } else if (block_length > 0)  {
                // Block has at least one zero. Assign first occurrence as the
                // starting reference
                data_value = 0;
                for (data_index = 0; data_index < length; data_index++){
                    if (data_index != indices[x[tid] + data_index] ||
                        x[tid] + data_index >= y[tid]){
                        break;
                    }
                }
            } else {
                // Zero valued array
                data_value = 0;
                data_index = 0;
            }

            // Iterate over the section of the sparse matrix
            for (int entry = x[tid]; entry < y[tid]; entry++){
                if (data[entry] != data[entry]){
                    // Check for NaN
                    data_value = nan("");
                    data_index = 0;
                    break;
                } else {
                    // Check for a value update
                    if (data[entry] < data_value){
                        data_index = indices[entry];
                        data_value = data[entry];
                    }
                }
            }

            // Store in the return function
            z[tid] = data_index;

        }
        ''', 'min_arg_reduction')

    # TODO(leofang): rewrite a more load-balanced approach than this naive one?
    _has_sorted_indices_kern = core.ElementwiseKernel(
        'raw T indptr, raw T indices',
        'bool diff',
        '''
        bool diff_out = true;
        for (T jj = indptr[i]; jj < indptr[i+1] - 1; jj++) {
            if (indices[jj] > indices[jj+1]){
                diff_out = false;
            }
        }
        diff = diff_out;
        ''', 'has_sorted_indices')

    # TODO(leofang): rewrite a more load-balanced approach than this naive one?
    _has_canonical_format_kern = core.ElementwiseKernel(
        'raw T indptr, raw T indices',
        'bool diff',
        '''
        bool diff_out = true;
        if (indptr[i] > indptr[i+1]) {
            diff = false;
            return;
        }
        for (T jj = indptr[i]; jj < indptr[i+1] - 1; jj++) {
            if (indices[jj] >= indices[jj+1]) {
                diff_out = false;
            }
        }
        diff = diff_out;
        ''', 'has_canonical_format')

    _csr_copy_existing_indices_kern = core.ElementwiseKernel(
        '''raw I Ap, raw I Aj, raw T Ax, raw I Bp''',
        'raw I Bj, raw T Bx', '''
        const I input_row_start = Ap[i];
        const I input_row_end = Ap[i+1];
        I output_n = Bp[i];

        for(I jj = input_row_start; jj < input_row_end; jj++) {
            Bj[output_n] = Aj[jj];
            Bx[output_n] = Ax[jj];
            output_n++;
        }
    ''', 'csr_copy_existing_indices_kern', no_return=True)

    _csr_populate_inserts_kern = core.ElementwiseKernel(
        '''raw I Ap, raw I x, raw I sc, raw I Aj, raw T Ax, raw I Bp''',
        'raw I Bj, raw T Bx', '''

        const I r = x[i];
        const I input_start = sc[i];
        const I input_stop = sc[i+1];

        const I offset = Ap[r+1] - Ap[r];
        I output_start = Bp[r] + offset;

        for(I jj = input_start; jj < input_stop; jj++) {
            Bj[output_start] = Aj[jj];
            Bx[output_start] = Ax[jj];
            output_start++;
        }

    ''', 'csr_populate_inserts_kern', no_return=True)

    def __init__(self, arg1, shape=None, dtype=None, copy=False):
        if shape is not None:
            if not util.isshape(shape):
                raise ValueError('invalid shape (must be a 2-tuple of int)')
            shape = int(shape[0]), int(shape[1])

        if base.issparse(arg1):
            x = arg1.asformat(self.format)
            data = x.data
            indices = x.indices
            indptr = x.indptr

            if arg1.format != self.format:
                # When formats are differnent, all arrays are already copied
                copy = False

            if shape is None:
                shape = arg1.shape

        elif util.isshape(arg1):
            m, n = arg1
            m, n = int(m), int(n)
            data = basic.zeros(0, dtype if dtype else 'd')
            indices = basic.zeros(0, 'i')
            indptr = basic.zeros(self._swap(m, n)[0] + 1, dtype='i')
            # shape and copy argument is ignored
            shape = (m, n)
            copy = False

        elif scipy_available and scipy.sparse.issparse(arg1):
            # Convert scipy.sparse to cupyx.scipy.sparse
            x = arg1.asformat(self.format)
            data = cupy.array(x.data)
            indices = cupy.array(x.indices, dtype='i')
            indptr = cupy.array(x.indptr, dtype='i')
            copy = False

            if shape is None:
                shape = arg1.shape

        elif isinstance(arg1, tuple) and len(arg1) == 3:
            data, indices, indptr = arg1
            if not (base.isdense(data) and data.ndim == 1 and
                    base.isdense(indices) and indices.ndim == 1 and
                    base.isdense(indptr) and indptr.ndim == 1):
                raise ValueError(
                    'data, indices, and indptr should be 1-D')

            if len(data) != len(indices):
                raise ValueError('indices and data should have the same size')

        elif base.isdense(arg1):
            if arg1.ndim > 2:
                raise TypeError('expected dimension <= 2 array or matrix')
            elif arg1.ndim == 1:
                arg1 = arg1[None]
            elif arg1.ndim == 0:
                arg1 = arg1[None, None]
            data, indices, indptr = self._convert_dense(arg1)
            copy = False
            if shape is None:
                shape = arg1.shape

        else:
            raise ValueError(
                'Unsupported initializer format')

        if dtype is None:
            dtype = data.dtype
        else:
            dtype = numpy.dtype(dtype)

        if dtype != 'f' and dtype != 'd' and dtype != 'F' and dtype != 'D':
            raise ValueError(
                'Only float32, float64, complex64 and complex128 '
                'are supported')

        data = data.astype(dtype, copy=copy)
        sparse_data._data_matrix.__init__(self, data)

        self.indices = indices.astype('i', copy=copy)
        self.indptr = indptr.astype('i', copy=copy)

        if shape is None:
            shape = self._swap(len(indptr) - 1, int(indices.max()) + 1)

        major, minor = self._swap(*shape)
        if len(indptr) != major + 1:
            raise ValueError('index pointer size (%d) should be (%d)'
                             % (len(indptr), major + 1))

        self._descr = cusparse.MatDescriptor.create()
        self._shape = shape

    def _prune_array(self, array):
        """Return an array equivalent to the input array. If the input
        array is a view of a much larger array, copy its contents to a
        newly allocated array. Otherwise, return the input unchanged.
        """
        if array.base is not None and array.size < array.base.size // 2:
            return array.copy()
        return array

    def prune(self):
        """Remove empty space after all non-zero elements.
        """
        major_dim = self._swap(*self.shape)[0]

        if len(self.indptr) != major_dim + 1:
            raise ValueError('index pointer has invalid length')
        if len(self.indices) < self.nnz:
            raise ValueError('indices array has fewer than nnz elements')
        if len(self.data) < self.nnz:
            raise ValueError('data array has fewer than nnz elements')

        self.indices = self._prune_array(self.indices[:self.nnz])
        self.data = self._prune_array(self.data[:self.nnz])

    def _with_data(self, data, copy=True):
        if copy:
            return self.__class__(
                (data, self.indices.copy(), self.indptr.copy()),
                shape=self.shape,
                dtype=data.dtype)
        else:
            return self.__class__(
                (data, self.indices, self.indptr),
                shape=self.shape,
                dtype=data.dtype)

    def _convert_dense(self, x):
        raise NotImplementedError

    def _swap(self, x, y):
        raise NotImplementedError

    def _add_sparse(self, other, alpha, beta):
        raise NotImplementedError

    def _add(self, other, lhs_negative, rhs_negative):
        if cupy.isscalar(other):
            if other == 0:
                if lhs_negative:
                    return -self
                else:
                    return self.copy()
            else:
                raise NotImplementedError(
                    'adding a nonzero scalar to a sparse matrix is not '
                    'supported')
        elif base.isspmatrix(other):
            alpha = -1 if lhs_negative else 1
            beta = -1 if rhs_negative else 1
            return self._add_sparse(other, alpha, beta)
        elif base.isdense(other):
            if lhs_negative:
                if rhs_negative:
                    return -self.todense() - other
                else:
                    return other - self.todense()
            else:
                if rhs_negative:
                    return self.todense() - other
                else:
                    return self.todense() + other
        else:
            return NotImplemented

    def __add__(self, other):
        return self._add(other, False, False)

    def __radd__(self, other):
        return self._add(other, False, False)

    def __sub__(self, other):
        return self._add(other, False, True)

    def __rsub__(self, other):
        return self._add(other, True, False)

    def _get_intXint(self, row, col):
        M, N = self._swap(*self.shape)
        major, minor = self._swap(*(row, col))

        indptr, indices, data = index._get_csr_submatrix(
            self.indptr, self.indices, self.data,
            major, major + 1, minor, minor + 1)
        return data.sum(dtype=self.dtype)

    def _get_sliceXslice(self, row, col):

        major, minor = self._swap(*(row, col))
        if major.step in (1, None) and minor.step in (1, None):
            return self._get_submatrix(major, minor, copy=True)
        return self._major_slice(major)._minor_slice(minor)

    def _get_arrayXarray(self, row, col):
        # inner indexing
        idx_dtype = self.indices.dtype
        M, N = self._swap(*self.shape)
        major, minor = self._swap(*(row, col))
        major = cupy.asarray(major, dtype=idx_dtype)
        minor = cupy.asarray(minor, dtype=idx_dtype)

        val = index._csr_sample_values(
            M, N, self.indptr, self.indices, self.data,
            major.ravel(), minor.ravel())

        if major.ndim == 1:
            # Scipy returns `matrix` here
            return val
        return self.__class__(val.reshape(major.shape))

    def _get_columnXarray(self, row, col):
        # outer indexing
        major, minor = self._swap(*(row, col))
        return self._major_index_fancy(major)._minor_index_fancy(minor)

    def _major_index_fancy(self, idx):
        """Index along the major axis where idx is an array of ints.
        """

        _, N = self._swap(*self.shape)
        M = len(idx)
        new_shape = self._swap(*(M, N))
        if M == 0:
            return self.__class__(new_shape)

        row_nnz = cupy.diff(self.indptr)
        idx_dtype = self.indices.dtype
        res_indptr = cupy.zeros(M+1, dtype=idx_dtype)
        cupy.cumsum(row_nnz[idx], out=res_indptr[1:])

        res_indices, res_data = index._csr_row_index(
            idx, self.indptr,
            self.indices, self.data, res_indptr)

        return self.__class__((res_data, res_indices, res_indptr),
                              shape=new_shape, copy=False)

    def _minor_index_fancy(self, idx):
        """Index along the minor axis where idx is an array of ints.
        """

        idx_dtype = self.indices.dtype
        idx = cupy.asarray(idx, dtype=idx_dtype).ravel()

        M, N = self._swap(*self.shape)
        k = len(idx)
        new_shape = self._swap(*(M, k))
        if k == 0:
            return self.__class__(new_shape)

        # pass 1: count idx entries and compute new indptr
        col_order = cupy.argsort(idx).astype(idx_dtype, copy=False)

        index1_outs = index._csr_column_index1(idx, self.indptr, self.indices)
        res_indptr, indices_mask, col_counts, sort_idxs = index1_outs

        # pass 2: copy indices/data for selected idxs

        res_indices, res_data = index._csr_column_index2(
            col_order, col_counts, sort_idxs, self.indptr, indices_mask,
            self.data, res_indptr)

        return self.__class__((res_data, res_indices, res_indptr),
                              shape=new_shape, copy=False)

    def _minor_slice(self, idx, copy=False):
        """Index along the minor axis where idx is a slice object.
        """

        if idx == slice(None):
            return self.copy() if copy else self

        M, N = self._swap(*self.shape)
        start, stop, step = idx.indices(N)
        N = len(range(start, stop, step))
        if N == 0:
            return self.__class__(self._swap(*(M, N)))
        if step == 1:
            return self._get_submatrix(minor=idx, copy=copy)
        # TODO: don't fall back to fancy indexing here
        return self._minor_index_fancy(cupy.arange(start, stop, step))

    @staticmethod
    def _process_slice(sl, num):
        if sl is None:
            i0, i1 = 0, num
        elif isinstance(sl, slice):
            i0, i1, stride = sl.indices(num)
            if stride != 1:
                raise ValueError('slicing with step != 1 not supported')
            i0 = min(i0, i1)  # give an empty slice when i0 > i1
        elif sputils.isintlike(sl):
            if sl < 0:
                sl += num
            i0, i1 = sl, sl + 1
            if i0 < 0 or i1 > num:
                raise IndexError('index out of bounds: 0 <= %d < %d <= %d' %
                                 (i0, i1, num))
        else:
            raise TypeError('expected slice or scalar')

        return i0, i1

    def _get_single(self, major, minor):
        start = self.indptr[major]
        end = self.indptr[major + 1]
        answer = cupy.zeros((), self.dtype)
        data = self.data[start:end]
        indices = self.indices[start:end]
        if self.dtype.kind == 'c':
            self._compress_getitem_complex_kern(
                data.real, data.imag, indices, minor, answer.real, answer.imag)
        else:
            self._compress_getitem_kern(
                data, indices, minor, answer)
        return answer[()]

    def _get_submatrix(self, major=None, minor=None, copy=False):
        """Return a submatrix of this matrix.
        major, minor: None, int, or slice with step 1
        """
        M, N = self._swap(*self.shape)
        i0, i1 = self._process_slice(major, M)
        j0, j1 = self._process_slice(minor, N)

        if i0 == 0 and j0 == 0 and i1 == M and j1 == N:
            return self.copy() if copy else self

        indptr, indices, data = index._get_csr_submatrix(
            self.indptr, self.indices, self.data, i0, i1, j0, j1)

        shape = self._swap(*(i1 - i0, j1 - j0))
        return self.__class__((data, indices, indptr), shape=shape,
                              dtype=self.dtype, copy=False)

    def _major_slice(self, idx, copy=False):
        """Index along the major axis where idx is a slice object.
        """

        if idx == slice(None):
            return self.copy() if copy else self

        M, N = self._swap(*self.shape)
        start, stop, step = idx.indices(M)
        M = len(range(start, stop, step))
        new_shape = self._swap(*(M, N))
        if M == 0:
            return self.__class__(new_shape)

        row_nnz = cupy.diff(self.indptr)
        idx_dtype = self.indices.dtype
        res_indptr = cupy.zeros(M+1, dtype=idx_dtype)
        cupy.cumsum(row_nnz[idx], out=res_indptr[1:])

        if step == 1:
            all_idx = slice(self.indptr[start], self.indptr[stop])
            res_indices = cupy.array(self.indices[all_idx], copy=copy)
            res_data = cupy.array(self.data[all_idx], copy=copy)
        else:
            res_indices, res_data = index._csr_row_slice(
                start, step, self.indptr, self.indices, self.data, res_indptr)

        return self.__class__((res_data, res_indices, res_indptr),
                              shape=new_shape, copy=False)

    def _set_intXint(self, row, col, x):
        i, j = self._swap(*(row, col))
        self._set_many(i, j, x)

    def _set_arrayXarray(self, row, col, x):
        i, j = self._swap(*(row, col))
        self._set_many(i, j, x)

    def _set_arrayXarray_sparse(self, row, col, x):
        # clear entries that will be overwritten
        self._zero_many(*self._swap(*(row, col)))

        M, N = row.shape  # matches col.shape
        broadcast_row = M != 1 and x.shape[0] == 1
        broadcast_col = N != 1 and x.shape[1] == 1
        r, c = x.row, x.col
        x = cupy.asarray(x.data, dtype=self.dtype)
        if broadcast_row:
            r = cupy.repeat(cupy.arange(M), r.size)
            c = cupy.tile(c, M)
            x = cupy.tile(x, M)
        if broadcast_col:
            r = cupy.repeat(r, N)
            c = cupy.tile(cupy.arange(N), c.size)
            x = cupy.repeat(x, N)
        # only assign entries in the new sparsity structure
        i, j = self._swap(*(row[r, c], col[r, c]))
        self._set_many(i, j, x)

    def _setdiag(self, values, k):
        if 0 in self.shape:
            return

        M, N = self.shape
        broadcast = (values.ndim == 0)

        if k < 0:
            if broadcast:
                max_index = min(M + k, N)
            else:
                max_index = min(M + k, N, values.size)
            i = cupy.arange(max_index, dtype=self.indices.dtype)
            j = cupy.arange(max_index, dtype=self.indices.dtype)
            i -= k

        else:
            if broadcast:
                max_index = min(M, N - k)
            else:
                max_index = min(M, N - k, values.size)
            i = cupy.arange(max_index, dtype=self.indices.dtype)
            j = cupy.arange(max_index, dtype=self.indices.dtype)
            j += k

        if not broadcast:
            values = values[:i.size]

        self[i, j] = values

    def _prepare_indices(self, i, j):
        M, N = self._swap(*self.shape)

        def check_bounds(indices, bound):
            idx = indices.max()
            if idx >= bound:
                raise IndexError('index (%d) out of range (>= %d)' %
                                 (idx, bound))
            idx = indices.min()
            if idx < -bound:
                raise IndexError('index (%d) out of range (< -%d)' %
                                 (idx, bound))

        i = cupy.array(i, dtype=self.indices.dtype,
                       copy=True, ndmin=1).ravel()
        j = cupy.array(j, dtype=self.indices.dtype,
                       copy=True, ndmin=1).ravel()
        check_bounds(i, M)
        check_bounds(j, N)
        return i, j, M, N

    @cupy.prof.TimeRangeDecorator(message="_set_many", color_id=9)
    def _set_many(self, i, j, x):
        """Sets value at each (i, j) to x
        Here (i,j) index major and minor respectively, and must not contain
        duplicate entries.
        """
        i, j, M, N = self._prepare_indices(i, j)
        x = cupy.array(x, dtype=self.dtype, copy=True, ndmin=1).ravel()
        n_samples = x.size

        offsets, ret = index._csr_sample_offsets(M, N, self.indptr,
                                                 self.indices, n_samples,
                                                 i, j)
        if ret:
            # rinse and repeat
            self.sum_duplicates()
            offsets, _ = index._csr_sample_offsets(M, N, self.indptr,
                                                   self.indices,
                                                   n_samples, i, j)

        if -1 not in offsets:
            # only affects existing non-zero cells
            self.data[offsets] = x
            return

        else:
            warnings.warn("Changing the sparsity structure of a "
                          "{}_matrix is expensive."
                          " lil_matrix is more efficient.".format(self.format))
            # replace where possible
            mask = offsets > -1
            self.data[offsets[mask]] = x[mask]
            # only insertions remain
            mask = ~mask
            i = i[mask]
            i[i < 0] += M
            j = j[mask]
            j[j < 0] += N
            self._insert_many(i, j, x[mask])

    def _zero_many(self, i, j):
        """Sets value at each (i, j) to zero, preserving sparsity structure.
        Here (i,j) index major and minor respectively.
        """
        i, j, M, N = self._prepare_indices(i, j)

        n_samples = i.size
        offsets, ret = index._csr_sample_offsets(M, N, self.indptr,
                                                 self.indices,
                                                 n_samples, i, j)
        if ret == 1:
            # rinse and repeat
            self.sum_duplicates()
            offsets, _ = index._csr_sample_offsets(M, N, self.indptr,
                                                   self.indices,
                                                   n_samples, i, j)

        # only assign zeros to the existing sparsity structure
        self.data[offsets[offsets > -1]] = 0

    def _insert_many(self, i, j, x):
        """Inserts new nonzero at each (i, j) with value x
        Here (i,j) index major and minor respectively.
        i, j and x must be non-empty, 1d arrays.
        Inserts each major group (e.g. all entries per row) at a time.
        Maintains has_sorted_indices property.
        Modifies i, j, x in place.
        """
        order = cupy.argsort(i)  # stable for duplicates
        i = i.take(order)
        j = j.take(order)
        x = x.take(order)

        do_sort = self.has_sorted_indices

        # Update index data type
        idx_dtype = sputils.get_index_dtype(
            (self.indices, self.indptr), maxval=(
                self.nnz + x.size))

        # @TODO(cjnolet) Find way to remove this constraint
        if idx_dtype.itemsize == 8:
            raise ValueError("Insertion not supported for sparse matrices "
                             "with 64-bit index")

        self.indptr = cupy.asarray(self.indptr, dtype=idx_dtype)
        self.indices = cupy.asarray(self.indices, dtype=idx_dtype)
        i = cupy.asarray(i, dtype=idx_dtype)
        j = cupy.asarray(j, dtype=idx_dtype)

        # Collate old and new in chunks by major index
        ui, ui_indptr = cupy.unique(i, return_index=True)

        # This part is modified slightly from the Scipy counterpart
        # because Cupy doesn't have an `append` function for
        # ndarrays.
        to_add = cupy.array([j.size], ui_indptr.dtype)
        ui_indptr = cupy.hstack([ui_indptr, to_add])

        # Zip i and j together into a single array so they can be sorted
        # and indexed together. This effectively creates
        # a coo, where the row and column can stay together.
        # @TODO(cjnolet): Improve this without the use of 64-bit integers
        ij = cupy.left_shift(i.astype("uint64"), 32)
        ij = cupy.bitwise_or(ij, j.astype("uint32"))

        ij_rev = ij[::-1]
        uij, uij_indptr = cupy.unique(ij_rev, return_index=True)

        ordered_ij = ij_rev[uij_indptr]

        # Insertion arrays in COO format
        indptr_inserts = cupy.right_shift(ordered_ij, 32).astype(idx_dtype)
        indices_inserts = cupy.bitwise_and(
            ordered_ij, 2**32-1).astype(idx_dtype)

        data_inserts = x[uij_indptr.max()-uij_indptr]

        sc = cupy.zeros(ui_indptr.size, dtype=idx_dtype)
        cupyx.scatter_add(sc[1:], cupy.searchsorted(ui, indptr_inserts), 1)
        cupy.cumsum(sc, out=sc)

        # Build output indptr diff
        indptr_diff = cupy.diff(self.indptr)
        indptr_diff[ui] += cupy.diff(sc)
        nnzs = cupy.empty(self.indptr.shape, dtype=idx_dtype)
        nnzs[0] = idx_dtype(0)
        nnzs[1:] = indptr_diff

        new_indptr = cupy.cumsum(nnzs, out=nnzs).astype(idx_dtype)

        s = new_indptr[-1].item()

        new_indices = cupy.zeros(s, dtype=idx_dtype)
        new_data = cupy.zeros(s, dtype=self.data.dtype)

        self._csr_copy_existing_indices_kern(
            self.indptr, self.indices, self.data, new_indptr, new_indices,
            new_data, size=self.indptr.size-1)

        self._csr_populate_inserts_kern(
            self.indptr, ui, sc, indices_inserts, data_inserts,
            new_indptr, new_indices, new_data, size=len(ui))

        # update attributes
        self.indptr = new_indptr
        self.indices = new_indices
        self.data = new_data

        if do_sort:
            self.has_sorted_indices = False
            self.sort_indices()

        self.check_format(full_check=False)

    def check_format(self, full_check=True):
        """check whether the matrix format is valid

        Args:
            full_check (bool): optional. If `True`,
                rigorous check, O(N) operations. Otherwise
                basic check, O(1) operations (default True).
        """

        # use _swap to determine proper bounds
        major_name, minor_name = self._swap(*('row', 'column'))
        major_dim, minor_dim = self._swap(*self.shape)

        # index arrays should have integer data types
        if self.indptr.dtype.kind != 'i':
            warnings.warn("indptr array has non-integer dtype ({})"
                          "".format(self.indptr.dtype.name))
        if self.indices.dtype.kind != 'i':
            warnings.warn("indices array has non-integer dtype ({})"
                          "".format(self.indices.dtype.name))

        idx_dtype = sputils.get_index_dtype((self.indptr, self.indices))
        self.indptr = cupy.asarray(self.indptr, dtype=idx_dtype)
        self.indices = cupy.asarray(self.indices, dtype=idx_dtype)

        # @TODO(cjnolet): Is this necessary?
        # self.data = sputils.to_native(self.data)

        # check array shapes
        for x in [self.data.ndim, self.indices.ndim, self.indptr.ndim]:
            if x != 1:
                raise ValueError('data, indices, and indptr should be 1-D')

        # check index pointer
        if (self.indptr.size != major_dim + 1):
            raise ValueError("index pointer size ({}) should be ({})"
                             "".format(self.indptr.size, major_dim + 1))
        if (self.indptr[0].item() != 0):
            raise ValueError("index pointer should start with 0")

        # check index and data arrays
        if (self.indices.size != self.data.size):
            raise ValueError("indices and data should have the same size")
        if (self.indptr[-1].item() > self.indices.size):
            raise ValueError("Last value of index pointer should be less than "
                             "the size of index and data arrays")

        self.prune()

        if full_check:
            # check format validity (more expensive)
            if self.nnz > 0:
                if self.indices.max() >= minor_dim:
                    raise ValueError("{} index values must be < {}"
                                     "".format(minor_name, minor_dim))
                if self.indices.min() < 0:
                    raise ValueError("{} index values must be >= 0"
                                     "".format(minor_name))
                if cupy.diff(self.indptr).min() < 0:
                    raise ValueError("index pointer values must form a "
                                     "non-decreasing sequence")

    def __get_has_canonical_format(self):
        """Determine whether the matrix has sorted indices and no duplicates.

        Returns
            bool: ``True`` if the above applies, otherwise ``False``.

        .. note::
            :attr:`has_canonical_format` implies :attr:`has_sorted_indices`, so
            if the latter flag is ``False``, so will the former be; if the
            former is found ``True``, the latter flag is also set.

        .. warning::
            Getting this property might synchronize the device.

        """
        # Modified from the SciPy counterpart.

        # In CuPy the implemented conversions do not exactly match those of
        # SciPy's, so it's hard to put this exactly as where it is in SciPy,
        # but this should do the job.
        if self.data.size == 0:
            self._has_canonical_format = True
        # check to see if result was cached
        elif not getattr(self, '_has_sorted_indices', True):
            # not sorted => not canonical
            self._has_canonical_format = False
        elif not hasattr(self, '_has_canonical_format'):
            is_canonical = self._has_canonical_format_kern(
                self.indptr, self.indices, size=self.indptr.size-1)
            self._has_canonical_format = bool(is_canonical.all())
        return self._has_canonical_format

    def __set_has_canonical_format(self, val):
        """Taken from SciPy as is."""
        self._has_canonical_format = bool(val)
        if val:
            self.has_sorted_indices = True

    has_canonical_format = property(fget=__get_has_canonical_format,
                                    fset=__set_has_canonical_format)

    def __get_sorted(self):
        """Determine whether the matrix has sorted indices.

        Returns
            bool:
                ``True`` if the indices of the matrix are in sorted order,
                otherwise ``False``.

        .. warning::
            Getting this property might synchronize the device.

        """
        # Modified from the SciPy counterpart.

        # In CuPy the implemented conversions do not exactly match those of
        # SciPy's, so it's hard to put this exactly as where it is in SciPy,
        # but this should do the job.
        if self.data.size == 0:
            self._has_sorted_indices = True
        # check to see if result was cached
        elif not hasattr(self, '_has_sorted_indices'):
            is_sorted = self._has_sorted_indices_kern(
                self.indptr, self.indices, size=self.indptr.size-1)
            self._has_sorted_indices = bool(is_sorted.all())
        return self._has_sorted_indices

    def __set_sorted(self, val):
        self._has_sorted_indices = bool(val)

    has_sorted_indices = property(fget=__get_sorted, fset=__set_sorted)

    def get_shape(self):
        """Returns the shape of the matrix.

        Returns:
            tuple: Shape of the matrix.

        """
        return self._shape

    def getnnz(self, axis=None):
        """Returns the number of stored values, including explicit zeros.

        Args:
            axis: Not supported yet.

        Returns:
            int: The number of stored values.

        """
        if axis is None:
            return self.data.size
        else:
            raise ValueError

    def sorted_indices(self):
        """Return a copy of this matrix with sorted indices

        .. warning::
            Calling this function might synchronize the device.

        """
        # Taken from SciPy as is.
        A = self.copy()
        A.sort_indices()
        return A

    def sort_indices(self):
        # Unlike in SciPy, here this is implemented in child classes because
        # each child needs to call its own sort function from cuSPARSE
        raise NotImplementedError

    def sum_duplicates(self):
        """Eliminate duplicate matrix entries by adding them together.

        .. note::
            This is an *in place* operation.

        .. warning::
            Calling this function might synchronize the device.
<<<<<<< HEAD
=======

        .. seealso::
           :meth:`scipy.sparse.csr_matrix.sum_duplicates`,
           :meth:`scipy.sparse.csc_matrix.sum_duplicates`

>>>>>>> 54fe55a4
        """
        if self.has_canonical_format:
            return
        # TODO(leofang): add a kernel for compressed sparse matrices without
        # converting to coo
        coo = self.tocoo()
        coo.sum_duplicates()
        self.__init__(coo.asformat(self.format))
        self.has_canonical_format = True

    #####################
    # Reduce operations #
    #####################

    def _minor_reduce(self, ufunc, axis, nonzero):
        """Reduce nonzeros with a ufunc over the minor axis when non-empty

        Can be applied to a function of self.data by supplying data parameter.
        Warning: this does not call sum_duplicates()

        Args:
            ufunc (object): Function handle giving the operation to be
                conducted.
            axis (int): Matrix over which the reduction should be
                conducted.

        Returns:
            (cupy.ndarray): Reduce result for nonzeros in each
                major_index.

        """

        # Call to the appropriate kernel function
        if axis == 1:
            # Create the vector to hold output
            value = cupy.zeros(self.shape[0]).astype(cupy.float64)

            if nonzero:
                # Perform the calculation
                if ufunc == cupy.amax:
                    self._max_nonzero_reduction_kern(
                        (self.shape[0],), (1,),
                        (self.data.astype(cupy.float64),
                         self.indptr[:len(self.indptr) - 1],
                         self.indptr[1:], cupy.int64(self.shape[1]),
                         value))
                if ufunc == cupy.amin:
                    self._min_nonzero_reduction_kern(
                        (self.shape[0],), (1,),
                        (self.data.astype(cupy.float64),
                         self.indptr[:len(self.indptr) - 1],
                         self.indptr[1:], cupy.int64(self.shape[1]),
                         value))

            else:
                # Perform the calculation
                if ufunc == cupy.amax:
                    self._max_reduction_kern(
                        (self.shape[0],), (1,),
                        (self.data.astype(cupy.float64),
                         self.indptr[:len(self.indptr) - 1],
                         self.indptr[1:], cupy.int64(self.shape[1]),
                         value))
                if ufunc == cupy.amin:
                    self._min_reduction_kern(
                        (self.shape[0],), (1,),
                        (self.data.astype(cupy.float64),
                         self.indptr[:len(self.indptr) - 1],
                         self.indptr[1:], cupy.int64(self.shape[1]),
                         value))

        if axis == 0:
            # Create the vector to hold output
            value = cupy.zeros(self.shape[1]).astype(cupy.float64)

            if nonzero:
                # Perform the calculation
                if ufunc == cupy.amax:
                    self._max_nonzero_reduction_kern(
                        (self.shape[1],), (1,),
                        (self.data.astype(cupy.float64),
                         self.indptr[:len(self.indptr) - 1],
                         self.indptr[1:], cupy.int64(self.shape[0]),
                         value))
                if ufunc == cupy.amin:
                    self._min_nonzero_reduction_kern(
                        (self.shape[1],), (1,),
                        (self.data.astype(cupy.float64),
                         self.indptr[:len(self.indptr) - 1],
                         self.indptr[1:], cupy.int64(self.shape[0]),
                         value))
            else:
                # Perform the calculation
                if ufunc == cupy.amax:
                    self._max_reduction_kern(
                        (self.shape[1],), (1,),
                        (self.data.astype(cupy.float64),
                         self.indptr[:len(self.indptr) - 1],
                         self.indptr[1:], cupy.int64(self.shape[0]),
                         value))
                if ufunc == cupy.amin:
                    self._min_reduction_kern(
                        (self.shape[1],), (1,),
                        (self.data.astype(cupy.float64),
                         self.indptr[:len(self.indptr) - 1],
                         self.indptr[1:], cupy.int64(self.shape[0]),
                         value))

        return value

    def _arg_minor_reduce(self, ufunc, axis):
        """Reduce nonzeros with a ufunc over the minor axis when non-empty

        Can be applied to a function of self.data by supplying data parameter.
        Warning: this does not call sum_duplicates()

        Args:
            ufunc (object): Function handle giving the operation to be
                conducted.
            axis (int): Maxtrix over which the reduction should be conducted

        Returns:
            (cupy.ndarray): Reduce result for nonzeros in each
                major_index

        """

        # Call to the appropriate kernel function
        if axis == 1:
            # Create the vector to hold output
            value = cupy.zeros(self.shape[0]).astype(cupy.int64)

            # Perform the calculation
            if ufunc == cupy.argmax:
                self._max_arg_reduction_kern(
                    (self.shape[0],), (1,),
                    (self.data.astype(cupy.float64), self.indices,
                     self.indptr[:len(self.indptr) - 1],
                     self.indptr[1:], cupy.int64(self.shape[1]),
                     value))
            if ufunc == cupy.argmin:
                self._min_arg_reduction_kern(
                    (self.shape[0],), (1,),
                    (self.data.astype(cupy.float64), self.indices,
                     self.indptr[:len(self.indptr) - 1],
                     self.indptr[1:], cupy.int64(self.shape[1]),
                     value))

        if axis == 0:
            # Create the vector to hold output
            value = cupy.zeros(self.shape[1]).astype(cupy.int64)

            # Perform the calculation
            if ufunc == cupy.argmax:
                self._max_arg_reduction_kern(
                    (self.shape[1],), (1,),
                    (self.data.astype(cupy.float64), self.indices,
                     self.indptr[:len(self.indptr) - 1],
                     self.indptr[1:], cupy.int64(self.shape[0]),
                     value))
            if ufunc == cupy.argmin:
                self._min_arg_reduction_kern(
                    (self.shape[1],), (1,),
                    (self.data.astype(cupy.float64), self.indices,
                     self.indptr[:len(self.indptr) - 1],
                     self.indptr[1:],
                     cupy.int64(self.shape[0]), value))

        return value<|MERGE_RESOLUTION|>--- conflicted
+++ resolved
@@ -1152,14 +1152,10 @@
 
         .. warning::
             Calling this function might synchronize the device.
-<<<<<<< HEAD
-=======
 
         .. seealso::
            :meth:`scipy.sparse.csr_matrix.sum_duplicates`,
            :meth:`scipy.sparse.csc_matrix.sum_duplicates`
-
->>>>>>> 54fe55a4
         """
         if self.has_canonical_format:
             return
