--- conflicted
+++ resolved
@@ -7,18 +7,12 @@
 [tool:pytest]
 filterwarnings =
     error::FutureWarning
-<<<<<<< HEAD
-=======
     # ignore FutureWarning from cupy._util.experimental
->>>>>>> 7298c8f1
     ignore:.* is experimental\.:FutureWarning:cupy
     ignore::UserWarning
     error::DeprecationWarning
     error::PendingDeprecationWarning
-<<<<<<< HEAD
     error::numpy.VisibleDeprecationWarning
-=======
->>>>>>> 7298c8f1
     error::numpy.ComplexWarning
     # importing old SciPy is warned because it tries to
     # import nose via numpy.testing
