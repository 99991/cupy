--- conflicted
+++ resolved
@@ -1,16 +1,7 @@
 import functools
 import six
 
-<<<<<<< HEAD
-
-#
-# Helpers
-
-def identity(x):
-    return x
-=======
 import chainer
->>>>>>> b6bd7afd
 
 
 def mulexp(xs, init=None):
@@ -47,17 +38,11 @@
     return [xs[i:] for i in six.moves.range(len(xs))]
 
 
-def vars(prefix, n):
+def _vars(prefix, n):
     return ['{}_{}'.format(prefix, i) for i in six.moves.range(n)]
 
 
-<<<<<<< HEAD
-def writer():
-    _indent = [0]
-    _lines = []
-=======
 class _Writer(object):
->>>>>>> b6bd7afd
 
     def __init__(self):
         self._indent = 0
@@ -79,19 +64,7 @@
 
 class Im2colNDKernel(object):
 
-<<<<<<< HEAD
-    def __init__(self, ndim):
-        self.ndim = ndim
-        self.ds = vars('d', ndim)
-        self.outs = vars('out', ndim)
-        self.ks = vars('k', ndim)
-        self.ss = vars('s', ndim)
-        self.ps = vars('p', ndim)
-
-    def _in_params(self):
-=======
     def _in_params(self, ds, outs, ks, ss, ps):
->>>>>>> b6bd7afd
         # 2D: raw T img, int32 d_0, int32 d_1, int32 out_0, int32 out_1,
         #     int32 k_0, int32 k_1, int32 s_0, int32 s_1, int32 p_0, int32 p_1
         def aux(x):
@@ -115,13 +88,8 @@
                 return 'int {} = i / ({}) % {};'.format(kx, mulexp(tail), head)
             else:
                 return 'int {} = i % {};'.format(kx, head)
-<<<<<<< HEAD
-        kxs = vars('kx', self.ndim)
-        kx_decls = map(aux, kxs, maplist(identity, self.ks))
-=======
         kxs = _vars('kx', ndim)
         kx_decls = _map(aux, kxs, _succ_sublists(ks))
->>>>>>> b6bd7afd
         return kx_decls, kxs
 
     def _compile_out_x(self, ndim, outs):
@@ -135,13 +103,8 @@
                     out_x, mulexp(tail), head)
             else:
                 return 'int {} = i % {};'.format(out_x, head)
-<<<<<<< HEAD
-        out_xs = vars('out_x', self.ndim)
-        out_x_decls = map(aux, out_xs, maplist(identity, self.outs))
-=======
         out_xs = _vars('out_x', ndim)
         out_x_decls = _map(aux, out_xs, _succ_sublists(outs))
->>>>>>> b6bd7afd
         return out_x_decls, out_xs
 
     def _compile_main(self, ndim, ds, ks, ss, ps, kxs, out_xs):
@@ -154,19 +117,12 @@
         #     } else {
         #       col = (T)0;
         #     }
-<<<<<<< HEAD
-        def in_aux(_in, kx, out_x, s, p):
-            return 'int {} = {} + {} * {} - {};'.format(_in, kx, out_x, s, p)
-        ins = vars('in', self.ndim)
-        in_decls = map(in_aux, ins, kxs, out_xs, self.ss, self.ps)
-=======
         w = _Writer()
 
         ins = _vars('in', ndim)
         for (_in, kx, out_x, s, p) in zip(ins, kxs, out_xs, ss, ps):
             w.write(
                 'int {} = {} + {} * {} - {};'.format(_in, kx, out_x, s, p))
->>>>>>> b6bd7afd
 
         def rel_aux(_in, d):
             return '0 <= {} && {} < {}'.format(_in, _in, d)
@@ -218,19 +174,7 @@
 
 class Col2imNDKernel(object):
 
-<<<<<<< HEAD
-    def __init__(self, ndim):
-        self.ndim = ndim
-        self.ds = vars('d', ndim)
-        self.outs = vars('out', ndim)
-        self.ks = vars('k', ndim)
-        self.ss = vars('s', ndim)
-        self.ps = vars('p', ndim)
-
-    def _in_params(self):
-=======
     def _in_params(self, ds, outs, ks, ss, ps):
->>>>>>> b6bd7afd
         # 2D: raw T col, int32 d_0, int32 d_1, int32 out_0, int32 out_1,
         #     int32 k_0, int32 k_1, int32 s_0, int32 s_1, int32 p_0, int32 p_1
         def aux(x):
@@ -255,13 +199,8 @@
                     x, mulexp(tail), head, p)
             else:
                 return 'int {} = i % {} + {};'.format(x, head, p)
-<<<<<<< HEAD
-        xs = vars('x', self.ndim)
-        x_decls = map(aux, xs, maplist(identity, self.ds), self.ps)
-=======
         xs = _vars('x', ndim)
         x_decls = _map(aux, xs, _succ_sublists(ds), ps)
->>>>>>> b6bd7afd
         return x_decls, xs
 
     def _compile_loop(self, ndim, outs, ks, ss, xs):
@@ -284,19 +223,6 @@
                     out_x0, x, k, s, s),
                 'int {} = min({}, ({} + {}) / {});'.format(
                     out_x1, out, x, s, s)]
-<<<<<<< HEAD
-        out_x0s = vars('out_x0', self.ndim)
-        out_x1s = vars('out_x1', self.ndim)
-        bounds = sum(map(
-            aux, out_x0s, out_x1s, self.outs, xs, self.ks, self.ss), [])
-
-        def _loop_main(main):
-            w = writer()
-
-            # Loop openings.
-            out_xs = vars('out_x', self.ndim)
-            kxs = vars('kx', self.ndim)
-=======
         out_x0s = _vars('out_x0', ndim)
         out_x1s = _vars('out_x1', ndim)
         bounds = sum(_map(aux, out_x0s, out_x1s, outs, xs, ks, ss), [])
@@ -307,7 +233,6 @@
             # Loop openings.
             out_xs = _vars('out_x', ndim)
             kxs = _vars('kx', ndim)
->>>>>>> b6bd7afd
             kxs1 = ['c0'] + kxs[:-1]
             for (out_x, out_x0, out_x1, kx, s, x, k, kx1) in zip(
                     out_xs, out_x0s, out_x1s, kxs, ss, xs, ks, kxs1):
