--- conflicted
+++ resolved
@@ -68,10 +68,6 @@
         self.loss = self.lossfun(self.y, t)
         reporter.report({'loss': self.loss}, self)
         if self.compute_accuracy:
-<<<<<<< HEAD
-            self.accuracy = accuracy.accuracy(self.y, t)
+            self.accuracy = self.accfun(self.y, t)
             reporter.report({'accuracy': self.accuracy}, self)
-=======
-            self.accuracy = self.accfun(self.y, t)
->>>>>>> 1f951ea6
         return self.loss