--- conflicted
+++ resolved
@@ -551,41 +551,6 @@
 
 
 @testing.parameterize(*testing.product({
-<<<<<<< HEAD
-    'nrhs': [None, 1],
-    'format': ['csr', 'csc', 'coo'],
-}))
-@unittest.skipUnless(scipy_available, 'requires scipy')
-@testing.gpu
-class TestSpsolve(unittest.TestCase):
-
-    n = 10
-    density = 0.5
-
-    def _make_matrix(self, dtype, xp):
-        dtype = numpy.dtype(dtype)
-        a_shape = (self.n, self.n)
-        a = testing.shaped_random(a_shape, xp, dtype=dtype, scale=2/self.n)
-        a_mask = testing.shaped_random(a_shape, xp, dtype='f', scale=1)
-        a[a_mask > self.density] = 0
-        a_diag = xp.diag(xp.ones((self.n,), dtype=dtype))
-        a = a + a_diag
-        b_shape = (self.n,) if self.nrhs is None else (self.n, self.nrhs)
-        b = testing.shaped_random(b_shape, xp, dtype=dtype)
-        return a, b
-
-    @testing.for_dtypes('fdFD')
-    @testing.numpy_cupy_allclose(rtol=1e-5, atol=1e-5, sp_name='sp')
-    def test_spsolve(self, dtype, xp, sp):
-        a, b = self._make_matrix(dtype, xp)
-        if self.format == 'csr':
-            sp_a = sp.csr_matrix(a)
-        elif self.format == 'csc':
-            sp_a = sp.csc_matrix(a)
-        elif self.format == 'coo':
-            sp_a = sp.coo_matrix(a)
-        return sp.linalg.spsolve(sp_a, b)
-=======
     'dtype': [numpy.float32, numpy.float64, numpy.complex64, numpy.complex128],
     'outer_modification': [
         'normal', 'transpose', 'hermitian'],
@@ -704,4 +669,39 @@
         x1 = testing.shaped_random((self.N, 1), xp, self.dtype)
         x2 = testing.shaped_random((self.N, 8), xp, self.dtype)
         return linop * x0, linop * x1, linop * x2
->>>>>>> dbaeca08
+
+
+@testing.parameterize(*testing.product({
+    'nrhs': [None, 1],
+    'format': ['csr', 'csc', 'coo'],
+}))
+@unittest.skipUnless(scipy_available, 'requires scipy')
+@testing.gpu
+class TestSpsolve(unittest.TestCase):
+
+    n = 10
+    density = 0.5
+
+    def _make_matrix(self, dtype, xp):
+        dtype = numpy.dtype(dtype)
+        a_shape = (self.n, self.n)
+        a = testing.shaped_random(a_shape, xp, dtype=dtype, scale=2/self.n)
+        a_mask = testing.shaped_random(a_shape, xp, dtype='f', scale=1)
+        a[a_mask > self.density] = 0
+        a_diag = xp.diag(xp.ones((self.n,), dtype=dtype))
+        a = a + a_diag
+        b_shape = (self.n,) if self.nrhs is None else (self.n, self.nrhs)
+        b = testing.shaped_random(b_shape, xp, dtype=dtype)
+        return a, b
+
+    @testing.for_dtypes('fdFD')
+    @testing.numpy_cupy_allclose(rtol=1e-5, atol=1e-5, sp_name='sp')
+    def test_spsolve(self, dtype, xp, sp):
+        a, b = self._make_matrix(dtype, xp)
+        if self.format == 'csr':
+            sp_a = sp.csr_matrix(a)
+        elif self.format == 'csc':
+            sp_a = sp.csc_matrix(a)
+        elif self.format == 'coo':
+            sp_a = sp.coo_matrix(a)
+        return sp.linalg.spsolve(sp_a, b)