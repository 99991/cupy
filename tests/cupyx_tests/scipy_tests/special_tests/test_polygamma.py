--- conflicted
+++ resolved
@@ -46,11 +46,7 @@
 
     @pytest.mark.xfail(
         platform.processor() == "aarch64",
-<<<<<<< HEAD
-        reason="aarch64 scipy is buggy")
-=======
         reason="aarch64 scipy does not match cupy/x86 see Scipy #20159")
->>>>>>> 31bbc45c
     @testing.with_requires('scipy>=1.1.0')
     @testing.for_all_dtypes(no_complex=True)
     @testing.numpy_cupy_allclose(atol=1e-2, rtol=1e-3, scipy_name='scp')
@@ -64,6 +60,4 @@
         b = xp.asarray(b)
         with warnings.catch_warnings():
             warnings.simplefilter('ignore')
-            y = scp.special.polygamma(a, b)
-            print(dtype, y)
-            return y+            return scp.special.polygamma(a, b)