--- conflicted
+++ resolved
@@ -1,8 +1,4 @@
 import sys
-<<<<<<< HEAD
-=======
-import unittest
->>>>>>> d9a668f3
 
 import numpy as np
 import pytest
